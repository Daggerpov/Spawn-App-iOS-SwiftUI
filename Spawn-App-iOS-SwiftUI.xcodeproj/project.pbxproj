// !$*UTF8*$!
{
	archiveVersion = 1;
	classes = {
	};
	objectVersion = 77;
	objects = {

/* Begin PBXBuildFile section */
		654DED2B2DC095400059C268 /* MapLibre in Frameworks */ = {isa = PBXBuildFile; productRef = 654DED2A2DC095400059C268 /* MapLibre */; };
		658297FA2CE07822003CFFD5 /* PopupView in Frameworks */ = {isa = PBXBuildFile; productRef = 658297F92CE07822003CFFD5 /* PopupView */; };
		658B2F332D9949F7004DE038 /* SwiftyCrop in Frameworks */ = {isa = PBXBuildFile; productRef = 658B2F322D9949F7004DE038 /* SwiftyCrop */; };
		AAEC10142DC08AB30089C05A /* FirebaseInAppMessaging-Beta in Frameworks */ = {isa = PBXBuildFile; productRef = AAEC10132DC08AB30089C05A /* FirebaseInAppMessaging-Beta */; };
		AAEC10162DC08AB30089C05A /* FirebaseMessaging in Frameworks */ = {isa = PBXBuildFile; productRef = AAEC10152DC08AB30089C05A /* FirebaseMessaging */; };
		AAEC10182DC08D4C0089C05A /* FirebaseCore in Frameworks */ = {isa = PBXBuildFile; productRef = AAEC10172DC08D4C0089C05A /* FirebaseCore */; };
		DC0171592D43507E003BF3DB /* GoogleSignIn in Frameworks */ = {isa = PBXBuildFile; productRef = DC0171582D43507E003BF3DB /* GoogleSignIn */; };
		DC01715B2D43507E003BF3DB /* GoogleSignInSwift in Frameworks */ = {isa = PBXBuildFile; productRef = DC01715A2D43507E003BF3DB /* GoogleSignInSwift */; };
/* End PBXBuildFile section */

/* Begin PBXContainerItemProxy section */
		65D5036F2CD86EB600923A01 /* PBXContainerItemProxy */ = {
			isa = PBXContainerItemProxy;
			containerPortal = 65D503512CD86EB300923A01 /* Project object */;
			proxyType = 1;
			remoteGlobalIDString = 65D503582CD86EB300923A01;
			remoteInfo = "Spawn-App-iOS-SwiftUI";
		};
		65D503792CD86EB600923A01 /* PBXContainerItemProxy */ = {
			isa = PBXContainerItemProxy;
			containerPortal = 65D503512CD86EB300923A01 /* Project object */;
			proxyType = 1;
			remoteGlobalIDString = 65D503582CD86EB300923A01;
			remoteInfo = "Spawn-App-iOS-SwiftUI";
		};
/* End PBXContainerItemProxy section */

/* Begin PBXFileReference section */
		65D503592CD86EB300923A01 /* Spawn-App-iOS-SwiftUI.app */ = {isa = PBXFileReference; explicitFileType = wrapper.application; includeInIndex = 0; path = "Spawn-App-iOS-SwiftUI.app"; sourceTree = BUILT_PRODUCTS_DIR; };
		65D5036E2CD86EB600923A01 /* Spawn-App-iOS-SwiftUITests.xctest */ = {isa = PBXFileReference; explicitFileType = wrapper.cfbundle; includeInIndex = 0; path = "Spawn-App-iOS-SwiftUITests.xctest"; sourceTree = BUILT_PRODUCTS_DIR; };
		65D503782CD86EB600923A01 /* Spawn-App-iOS-SwiftUIUITests.xctest */ = {isa = PBXFileReference; explicitFileType = wrapper.cfbundle; includeInIndex = 0; path = "Spawn-App-iOS-SwiftUIUITests.xctest"; sourceTree = BUILT_PRODUCTS_DIR; };
/* End PBXFileReference section */

/* Begin PBXFileSystemSynchronizedBuildFileExceptionSet section */
		DC44BC0A2D1C3EFD00420368 /* Exceptions for "Spawn-App-iOS-SwiftUI" folder in "Spawn-App-iOS-SwiftUI" target */ = {
			isa = PBXFileSystemSynchronizedBuildFileExceptionSet;
			membershipExceptions = (
				Info.plist,
			);
			target = 65D503582CD86EB300923A01 /* Spawn-App-iOS-SwiftUI */;
		};
/* End PBXFileSystemSynchronizedBuildFileExceptionSet section */

/* Begin PBXFileSystemSynchronizedRootGroup section */
		65D5035B2CD86EB300923A01 /* Spawn-App-iOS-SwiftUI */ = {
			isa = PBXFileSystemSynchronizedRootGroup;
			exceptions = (
				DC44BC0A2D1C3EFD00420368 /* Exceptions for "Spawn-App-iOS-SwiftUI" folder in "Spawn-App-iOS-SwiftUI" target */,
			);
			path = "Spawn-App-iOS-SwiftUI";
			sourceTree = "<group>";
		};
		65D503712CD86EB600923A01 /* Spawn-App-iOS-SwiftUITests */ = {
			isa = PBXFileSystemSynchronizedRootGroup;
			path = "Spawn-App-iOS-SwiftUITests";
			sourceTree = "<group>";
		};
		65D5037B2CD86EB600923A01 /* Spawn-App-iOS-SwiftUIUITests */ = {
			isa = PBXFileSystemSynchronizedRootGroup;
			path = "Spawn-App-iOS-SwiftUIUITests";
			sourceTree = "<group>";
		};
/* End PBXFileSystemSynchronizedRootGroup section */

/* Begin PBXFrameworksBuildPhase section */
		65D503562CD86EB300923A01 /* Frameworks */ = {
			isa = PBXFrameworksBuildPhase;
			buildActionMask = 2147483647;
			files = (
				AAEC10162DC08AB30089C05A /* FirebaseMessaging in Frameworks */,
				658B2F332D9949F7004DE038 /* SwiftyCrop in Frameworks */,
				654DED2B2DC095400059C268 /* MapLibre in Frameworks */,
				DC01715B2D43507E003BF3DB /* GoogleSignInSwift in Frameworks */,
				658297FA2CE07822003CFFD5 /* PopupView in Frameworks */,
				AAEC10182DC08D4C0089C05A /* FirebaseCore in Frameworks */,
				DC0171592D43507E003BF3DB /* GoogleSignIn in Frameworks */,
				AAEC10142DC08AB30089C05A /* FirebaseInAppMessaging-Beta in Frameworks */,
			);
			runOnlyForDeploymentPostprocessing = 0;
		};
		65D5036B2CD86EB600923A01 /* Frameworks */ = {
			isa = PBXFrameworksBuildPhase;
			buildActionMask = 2147483647;
			files = (
			);
			runOnlyForDeploymentPostprocessing = 0;
		};
		65D503752CD86EB600923A01 /* Frameworks */ = {
			isa = PBXFrameworksBuildPhase;
			buildActionMask = 2147483647;
			files = (
			);
			runOnlyForDeploymentPostprocessing = 0;
		};
/* End PBXFrameworksBuildPhase section */

/* Begin PBXGroup section */
		65D503502CD86EB300923A01 = {
			isa = PBXGroup;
			children = (
				65D5035B2CD86EB300923A01 /* Spawn-App-iOS-SwiftUI */,
				65D503712CD86EB600923A01 /* Spawn-App-iOS-SwiftUITests */,
				65D5037B2CD86EB600923A01 /* Spawn-App-iOS-SwiftUIUITests */,
				65D5035A2CD86EB300923A01 /* Products */,
			);
			sourceTree = "<group>";
		};
		65D5035A2CD86EB300923A01 /* Products */ = {
			isa = PBXGroup;
			children = (
				65D503592CD86EB300923A01 /* Spawn-App-iOS-SwiftUI.app */,
				65D5036E2CD86EB600923A01 /* Spawn-App-iOS-SwiftUITests.xctest */,
				65D503782CD86EB600923A01 /* Spawn-App-iOS-SwiftUIUITests.xctest */,
			);
			name = Products;
			sourceTree = "<group>";
		};
/* End PBXGroup section */

/* Begin PBXNativeTarget section */
		65D503582CD86EB300923A01 /* Spawn-App-iOS-SwiftUI */ = {
			isa = PBXNativeTarget;
			buildConfigurationList = 65D503822CD86EB600923A01 /* Build configuration list for PBXNativeTarget "Spawn-App-iOS-SwiftUI" */;
			buildPhases = (
				65D503552CD86EB300923A01 /* Sources */,
				65D503562CD86EB300923A01 /* Frameworks */,
				65D503572CD86EB300923A01 /* Resources */,
			);
			buildRules = (
			);
			dependencies = (
			);
			fileSystemSynchronizedGroups = (
				65D5035B2CD86EB300923A01 /* Spawn-App-iOS-SwiftUI */,
			);
			name = "Spawn-App-iOS-SwiftUI";
			packageProductDependencies = (
				658297F92CE07822003CFFD5 /* PopupView */,
				DC0171582D43507E003BF3DB /* GoogleSignIn */,
				DC01715A2D43507E003BF3DB /* GoogleSignInSwift */,
				658B2F322D9949F7004DE038 /* SwiftyCrop */,
				654DED2A2DC095400059C268 /* MapLibre */,
<<<<<<< HEAD
                AAEC10132DC08AB30089C05A /* FirebaseInAppMessaging-Beta */,
                AAEC10152DC08AB30089C05A /* FirebaseMessaging */,
                AAEC10172DC08D4C0089C05A /* FirebaseCore */
=======
>>>>>>> 74af36c3
			);
			productName = "Spawn-App-iOS-SwiftUI";
			productReference = 65D503592CD86EB300923A01 /* Spawn-App-iOS-SwiftUI.app */;
			productType = "com.apple.product-type.application";
		};
		65D5036D2CD86EB600923A01 /* Spawn-App-iOS-SwiftUITests */ = {
			isa = PBXNativeTarget;
			buildConfigurationList = 65D503852CD86EB600923A01 /* Build configuration list for PBXNativeTarget "Spawn-App-iOS-SwiftUITests" */;
			buildPhases = (
				65D5036A2CD86EB600923A01 /* Sources */,
				65D5036B2CD86EB600923A01 /* Frameworks */,
				65D5036C2CD86EB600923A01 /* Resources */,
			);
			buildRules = (
			);
			dependencies = (
				65D503702CD86EB600923A01 /* PBXTargetDependency */,
			);
			fileSystemSynchronizedGroups = (
				65D503712CD86EB600923A01 /* Spawn-App-iOS-SwiftUITests */,
			);
			name = "Spawn-App-iOS-SwiftUITests";
			packageProductDependencies = (
			);
			productName = "Spawn-App-iOS-SwiftUITests";
			productReference = 65D5036E2CD86EB600923A01 /* Spawn-App-iOS-SwiftUITests.xctest */;
			productType = "com.apple.product-type.bundle.unit-test";
		};
		65D503772CD86EB600923A01 /* Spawn-App-iOS-SwiftUIUITests */ = {
			isa = PBXNativeTarget;
			buildConfigurationList = 65D503882CD86EB600923A01 /* Build configuration list for PBXNativeTarget "Spawn-App-iOS-SwiftUIUITests" */;
			buildPhases = (
				65D503742CD86EB600923A01 /* Sources */,
				65D503752CD86EB600923A01 /* Frameworks */,
				65D503762CD86EB600923A01 /* Resources */,
			);
			buildRules = (
			);
			dependencies = (
				65D5037A2CD86EB600923A01 /* PBXTargetDependency */,
			);
			fileSystemSynchronizedGroups = (
				65D5037B2CD86EB600923A01 /* Spawn-App-iOS-SwiftUIUITests */,
			);
			name = "Spawn-App-iOS-SwiftUIUITests";
			packageProductDependencies = (
			);
			productName = "Spawn-App-iOS-SwiftUIUITests";
			productReference = 65D503782CD86EB600923A01 /* Spawn-App-iOS-SwiftUIUITests.xctest */;
			productType = "com.apple.product-type.bundle.ui-testing";
		};
/* End PBXNativeTarget section */

/* Begin PBXProject section */
		65D503512CD86EB300923A01 /* Project object */ = {
			isa = PBXProject;
			attributes = {
				BuildIndependentTargetsInParallel = 1;
				LastSwiftUpdateCheck = 1610;
				LastUpgradeCheck = 1610;
				TargetAttributes = {
					65D503582CD86EB300923A01 = {
						CreatedOnToolsVersion = 16.1;
					};
					65D5036D2CD86EB600923A01 = {
						CreatedOnToolsVersion = 16.1;
						TestTargetID = 65D503582CD86EB300923A01;
					};
					65D503772CD86EB600923A01 = {
						CreatedOnToolsVersion = 16.1;
						TestTargetID = 65D503582CD86EB300923A01;
					};
				};
			};
			buildConfigurationList = 65D503542CD86EB300923A01 /* Build configuration list for PBXProject "Spawn-App-iOS-SwiftUI" */;
			developmentRegion = en;
			hasScannedForEncodings = 0;
			knownRegions = (
				en,
				Base,
			);
			mainGroup = 65D503502CD86EB300923A01;
			minimizedProjectReferenceProxies = 1;
			packageReferences = (
				654DED292DC095400059C268 /* XCRemoteSwiftPackageReference "maplibre-gl-native-distribution" */,
				DC0171572D43507E003BF3DB /* XCRemoteSwiftPackageReference "GoogleSignIn-iOS" */,
				658B2F312D9949F7004DE038 /* XCRemoteSwiftPackageReference "SwiftyCrop" */,
				654DED292DC095400059C268 /* XCRemoteSwiftPackageReference "maplibre-gl-native-distribution" */,
<<<<<<< HEAD
                AAEC10122DC08AB30089C05A /* XCRemoteSwiftPackageReference "firebase-ios-sdk" */,
=======
>>>>>>> 74af36c3
			);
			preferredProjectObjectVersion = 77;
			productRefGroup = 65D5035A2CD86EB300923A01 /* Products */;
			projectDirPath = "";
			projectRoot = "";
			targets = (
				65D503582CD86EB300923A01 /* Spawn-App-iOS-SwiftUI */,
				65D5036D2CD86EB600923A01 /* Spawn-App-iOS-SwiftUITests */,
				65D503772CD86EB600923A01 /* Spawn-App-iOS-SwiftUIUITests */,
			);
		};
/* End PBXProject section */

/* Begin PBXResourcesBuildPhase section */
		65D503572CD86EB300923A01 /* Resources */ = {
			isa = PBXResourcesBuildPhase;
			buildActionMask = 2147483647;
			files = (
			);
			runOnlyForDeploymentPostprocessing = 0;
		};
		65D5036C2CD86EB600923A01 /* Resources */ = {
			isa = PBXResourcesBuildPhase;
			buildActionMask = 2147483647;
			files = (
			);
			runOnlyForDeploymentPostprocessing = 0;
		};
		65D503762CD86EB600923A01 /* Resources */ = {
			isa = PBXResourcesBuildPhase;
			buildActionMask = 2147483647;
			files = (
			);
			runOnlyForDeploymentPostprocessing = 0;
		};
/* End PBXResourcesBuildPhase section */

/* Begin PBXSourcesBuildPhase section */
		65D503552CD86EB300923A01 /* Sources */ = {
			isa = PBXSourcesBuildPhase;
			buildActionMask = 2147483647;
			files = (
			);
			runOnlyForDeploymentPostprocessing = 0;
		};
		65D5036A2CD86EB600923A01 /* Sources */ = {
			isa = PBXSourcesBuildPhase;
			buildActionMask = 2147483647;
			files = (
			);
			runOnlyForDeploymentPostprocessing = 0;
		};
		65D503742CD86EB600923A01 /* Sources */ = {
			isa = PBXSourcesBuildPhase;
			buildActionMask = 2147483647;
			files = (
			);
			runOnlyForDeploymentPostprocessing = 0;
		};
/* End PBXSourcesBuildPhase section */

/* Begin PBXTargetDependency section */
		65D503702CD86EB600923A01 /* PBXTargetDependency */ = {
			isa = PBXTargetDependency;
			target = 65D503582CD86EB300923A01 /* Spawn-App-iOS-SwiftUI */;
			targetProxy = 65D5036F2CD86EB600923A01 /* PBXContainerItemProxy */;
		};
		65D5037A2CD86EB600923A01 /* PBXTargetDependency */ = {
			isa = PBXTargetDependency;
			target = 65D503582CD86EB300923A01 /* Spawn-App-iOS-SwiftUI */;
			targetProxy = 65D503792CD86EB600923A01 /* PBXContainerItemProxy */;
		};
/* End PBXTargetDependency section */

/* Begin XCBuildConfiguration section */
		65D503802CD86EB600923A01 /* Debug */ = {
			isa = XCBuildConfiguration;
			buildSettings = {
				ALWAYS_SEARCH_USER_PATHS = NO;
				ASSETCATALOG_COMPILER_GENERATE_SWIFT_ASSET_SYMBOL_EXTENSIONS = YES;
				CLANG_ANALYZER_NONNULL = YES;
				CLANG_ANALYZER_NUMBER_OBJECT_CONVERSION = YES_AGGRESSIVE;
				CLANG_CXX_LANGUAGE_STANDARD = "gnu++20";
				CLANG_ENABLE_MODULES = YES;
				CLANG_ENABLE_OBJC_ARC = YES;
				CLANG_ENABLE_OBJC_WEAK = YES;
				CLANG_WARN_BLOCK_CAPTURE_AUTORELEASING = YES;
				CLANG_WARN_BOOL_CONVERSION = YES;
				CLANG_WARN_COMMA = YES;
				CLANG_WARN_CONSTANT_CONVERSION = YES;
				CLANG_WARN_DEPRECATED_OBJC_IMPLEMENTATIONS = YES;
				CLANG_WARN_DIRECT_OBJC_ISA_USAGE = YES_ERROR;
				CLANG_WARN_DOCUMENTATION_COMMENTS = YES;
				CLANG_WARN_EMPTY_BODY = YES;
				CLANG_WARN_ENUM_CONVERSION = YES;
				CLANG_WARN_INFINITE_RECURSION = YES;
				CLANG_WARN_INT_CONVERSION = YES;
				CLANG_WARN_NON_LITERAL_NULL_CONVERSION = YES;
				CLANG_WARN_OBJC_IMPLICIT_RETAIN_SELF = YES;
				CLANG_WARN_OBJC_LITERAL_CONVERSION = YES;
				CLANG_WARN_OBJC_ROOT_CLASS = YES_ERROR;
				CLANG_WARN_QUOTED_INCLUDE_IN_FRAMEWORK_HEADER = YES;
				CLANG_WARN_RANGE_LOOP_ANALYSIS = YES;
				CLANG_WARN_STRICT_PROTOTYPES = YES;
				CLANG_WARN_SUSPICIOUS_MOVE = YES;
				CLANG_WARN_UNGUARDED_AVAILABILITY = YES_AGGRESSIVE;
				CLANG_WARN_UNREACHABLE_CODE = YES;
				CLANG_WARN__DUPLICATE_METHOD_MATCH = YES;
				COPY_PHASE_STRIP = NO;
				DEBUG_INFORMATION_FORMAT = dwarf;
				ENABLE_STRICT_OBJC_MSGSEND = YES;
				ENABLE_TESTABILITY = YES;
				ENABLE_USER_SCRIPT_SANDBOXING = YES;
				GCC_C_LANGUAGE_STANDARD = gnu17;
				GCC_DYNAMIC_NO_PIC = NO;
				GCC_NO_COMMON_BLOCKS = YES;
				GCC_OPTIMIZATION_LEVEL = 0;
				GCC_PREPROCESSOR_DEFINITIONS = (
					"DEBUG=1",
					"$(inherited)",
				);
				GCC_WARN_64_TO_32_BIT_CONVERSION = YES;
				GCC_WARN_ABOUT_RETURN_TYPE = YES_ERROR;
				GCC_WARN_UNDECLARED_SELECTOR = YES;
				GCC_WARN_UNINITIALIZED_AUTOS = YES_AGGRESSIVE;
				GCC_WARN_UNUSED_FUNCTION = YES;
				GCC_WARN_UNUSED_VARIABLE = YES;
				IPHONEOS_DEPLOYMENT_TARGET = 18.1;
				LOCALIZATION_PREFERS_STRING_CATALOGS = YES;
				MTL_ENABLE_DEBUG_INFO = INCLUDE_SOURCE;
				MTL_FAST_MATH = YES;
				ONLY_ACTIVE_ARCH = YES;
				SDKROOT = iphoneos;
				SWIFT_ACTIVE_COMPILATION_CONDITIONS = "DEBUG $(inherited)";
				SWIFT_OPTIMIZATION_LEVEL = "-Onone";
			};
			name = Debug;
		};
		65D503812CD86EB600923A01 /* Release */ = {
			isa = XCBuildConfiguration;
			buildSettings = {
				ALWAYS_SEARCH_USER_PATHS = NO;
				ASSETCATALOG_COMPILER_GENERATE_SWIFT_ASSET_SYMBOL_EXTENSIONS = YES;
				CLANG_ANALYZER_NONNULL = YES;
				CLANG_ANALYZER_NUMBER_OBJECT_CONVERSION = YES_AGGRESSIVE;
				CLANG_CXX_LANGUAGE_STANDARD = "gnu++20";
				CLANG_ENABLE_MODULES = YES;
				CLANG_ENABLE_OBJC_ARC = YES;
				CLANG_ENABLE_OBJC_WEAK = YES;
				CLANG_WARN_BLOCK_CAPTURE_AUTORELEASING = YES;
				CLANG_WARN_BOOL_CONVERSION = YES;
				CLANG_WARN_COMMA = YES;
				CLANG_WARN_CONSTANT_CONVERSION = YES;
				CLANG_WARN_DEPRECATED_OBJC_IMPLEMENTATIONS = YES;
				CLANG_WARN_DIRECT_OBJC_ISA_USAGE = YES_ERROR;
				CLANG_WARN_DOCUMENTATION_COMMENTS = YES;
				CLANG_WARN_EMPTY_BODY = YES;
				CLANG_WARN_ENUM_CONVERSION = YES;
				CLANG_WARN_INFINITE_RECURSION = YES;
				CLANG_WARN_INT_CONVERSION = YES;
				CLANG_WARN_NON_LITERAL_NULL_CONVERSION = YES;
				CLANG_WARN_OBJC_IMPLICIT_RETAIN_SELF = YES;
				CLANG_WARN_OBJC_LITERAL_CONVERSION = YES;
				CLANG_WARN_OBJC_ROOT_CLASS = YES_ERROR;
				CLANG_WARN_QUOTED_INCLUDE_IN_FRAMEWORK_HEADER = YES;
				CLANG_WARN_RANGE_LOOP_ANALYSIS = YES;
				CLANG_WARN_STRICT_PROTOTYPES = YES;
				CLANG_WARN_SUSPICIOUS_MOVE = YES;
				CLANG_WARN_UNGUARDED_AVAILABILITY = YES_AGGRESSIVE;
				CLANG_WARN_UNREACHABLE_CODE = YES;
				CLANG_WARN__DUPLICATE_METHOD_MATCH = YES;
				COPY_PHASE_STRIP = NO;
				DEBUG_INFORMATION_FORMAT = "dwarf-with-dsym";
				ENABLE_NS_ASSERTIONS = NO;
				ENABLE_STRICT_OBJC_MSGSEND = YES;
				ENABLE_USER_SCRIPT_SANDBOXING = YES;
				GCC_C_LANGUAGE_STANDARD = gnu17;
				GCC_NO_COMMON_BLOCKS = YES;
				GCC_WARN_64_TO_32_BIT_CONVERSION = YES;
				GCC_WARN_ABOUT_RETURN_TYPE = YES_ERROR;
				GCC_WARN_UNDECLARED_SELECTOR = YES;
				GCC_WARN_UNINITIALIZED_AUTOS = YES_AGGRESSIVE;
				GCC_WARN_UNUSED_FUNCTION = YES;
				GCC_WARN_UNUSED_VARIABLE = YES;
				IPHONEOS_DEPLOYMENT_TARGET = 18.1;
				LOCALIZATION_PREFERS_STRING_CATALOGS = YES;
				MTL_ENABLE_DEBUG_INFO = NO;
				MTL_FAST_MATH = YES;
				SDKROOT = iphoneos;
				SWIFT_COMPILATION_MODE = wholemodule;
				VALIDATE_PRODUCT = YES;
			};
			name = Release;
		};
		65D503832CD86EB600923A01 /* Debug */ = {
			isa = XCBuildConfiguration;
			buildSettings = {
				ASSETCATALOG_COMPILER_APPICON_NAME = AppIcon;
				ASSETCATALOG_COMPILER_GLOBAL_ACCENT_COLOR_NAME = AccentColor;
				CODE_SIGN_ENTITLEMENTS = "Spawn-App-iOS-SwiftUI/Spawn-App-iOS-SwiftUI.entitlements";
				CODE_SIGN_STYLE = Automatic;
				CURRENT_PROJECT_VERSION = 1;
				DEVELOPMENT_ASSET_PATHS = "\"Spawn-App-iOS-SwiftUI/Preview Content\"";
				DEVELOPMENT_TEAM = GUW483PXY6;
				ENABLE_PREVIEWS = YES;
				GENERATE_INFOPLIST_FILE = YES;
				INFOPLIST_FILE = "Spawn-App-iOS-SwiftUI/Info.plist";
				INFOPLIST_KEY_CFBundleDisplayName = Spawn;
				INFOPLIST_KEY_LSApplicationCategoryType = "public.app-category.social-networking";
				INFOPLIST_KEY_UIApplicationSceneManifest_Generation = YES;
				INFOPLIST_KEY_UIApplicationSupportsIndirectInputEvents = YES;
				INFOPLIST_KEY_UILaunchScreen_Generation = YES;
				INFOPLIST_KEY_UISupportedInterfaceOrientations_iPad = "UIInterfaceOrientationPortrait UIInterfaceOrientationPortraitUpsideDown UIInterfaceOrientationLandscapeLeft UIInterfaceOrientationLandscapeRight";
				INFOPLIST_KEY_UISupportedInterfaceOrientations_iPhone = "UIInterfaceOrientationPortrait UIInterfaceOrientationLandscapeLeft UIInterfaceOrientationLandscapeRight";
				IPHONEOS_DEPLOYMENT_TARGET = 16.2;
				LD_RUNPATH_SEARCH_PATHS = (
					"$(inherited)",
					"@executable_path/Frameworks",
				);
				MARKETING_VERSION = 1.0;
				PRODUCT_BUNDLE_IDENTIFIER = "danielagapov.Spawn-App-iOS-SwiftUI";
				PRODUCT_NAME = "$(TARGET_NAME)";
				SWIFT_EMIT_LOC_STRINGS = YES;
				SWIFT_PRECOMPILE_BRIDGING_HEADER = NO;
				SWIFT_VERSION = 5.0;
				TARGETED_DEVICE_FAMILY = "1,2";
			};
			name = Debug;
		};
		65D503842CD86EB600923A01 /* Release */ = {
			isa = XCBuildConfiguration;
			buildSettings = {
				ASSETCATALOG_COMPILER_APPICON_NAME = AppIcon;
				ASSETCATALOG_COMPILER_GLOBAL_ACCENT_COLOR_NAME = AccentColor;
				CODE_SIGN_ENTITLEMENTS = "Spawn-App-iOS-SwiftUI/Spawn-App-iOS-SwiftUI.entitlements";
				CODE_SIGN_STYLE = Automatic;
				CURRENT_PROJECT_VERSION = 1;
				DEVELOPMENT_ASSET_PATHS = "\"Spawn-App-iOS-SwiftUI/Preview Content\"";
				DEVELOPMENT_TEAM = GUW483PXY6;
				ENABLE_PREVIEWS = YES;
				GENERATE_INFOPLIST_FILE = YES;
				INFOPLIST_FILE = "Spawn-App-iOS-SwiftUI/Info.plist";
				INFOPLIST_KEY_CFBundleDisplayName = Spawn;
				INFOPLIST_KEY_LSApplicationCategoryType = "public.app-category.social-networking";
				INFOPLIST_KEY_UIApplicationSceneManifest_Generation = YES;
				INFOPLIST_KEY_UIApplicationSupportsIndirectInputEvents = YES;
				INFOPLIST_KEY_UILaunchScreen_Generation = YES;
				INFOPLIST_KEY_UISupportedInterfaceOrientations_iPad = "UIInterfaceOrientationPortrait UIInterfaceOrientationPortraitUpsideDown UIInterfaceOrientationLandscapeLeft UIInterfaceOrientationLandscapeRight";
				INFOPLIST_KEY_UISupportedInterfaceOrientations_iPhone = "UIInterfaceOrientationPortrait UIInterfaceOrientationLandscapeLeft UIInterfaceOrientationLandscapeRight";
				IPHONEOS_DEPLOYMENT_TARGET = 16.2;
				LD_RUNPATH_SEARCH_PATHS = (
					"$(inherited)",
					"@executable_path/Frameworks",
				);
				MARKETING_VERSION = 1.0;
				PRODUCT_BUNDLE_IDENTIFIER = "danielagapov.Spawn-App-iOS-SwiftUI";
				PRODUCT_NAME = "$(TARGET_NAME)";
				SWIFT_EMIT_LOC_STRINGS = YES;
				SWIFT_PRECOMPILE_BRIDGING_HEADER = NO;
				SWIFT_VERSION = 5.0;
				TARGETED_DEVICE_FAMILY = "1,2";
			};
			name = Release;
		};
		65D503862CD86EB600923A01 /* Debug */ = {
			isa = XCBuildConfiguration;
			buildSettings = {
				BUNDLE_LOADER = "$(TEST_HOST)";
				CODE_SIGN_STYLE = Automatic;
				CURRENT_PROJECT_VERSION = 1;
				GENERATE_INFOPLIST_FILE = YES;
				IPHONEOS_DEPLOYMENT_TARGET = 18.1;
				MARKETING_VERSION = 1.0;
				PRODUCT_BUNDLE_IDENTIFIER = "danielagapov.Spawn-App-iOS-SwiftUITests";
				PRODUCT_NAME = "$(TARGET_NAME)";
				SWIFT_EMIT_LOC_STRINGS = NO;
				SWIFT_VERSION = 5.0;
				TARGETED_DEVICE_FAMILY = "1,2";
				TEST_HOST = "$(BUILT_PRODUCTS_DIR)/Spawn-App-iOS-SwiftUI.app/$(BUNDLE_EXECUTABLE_FOLDER_PATH)/Spawn-App-iOS-SwiftUI";
			};
			name = Debug;
		};
		65D503872CD86EB600923A01 /* Release */ = {
			isa = XCBuildConfiguration;
			buildSettings = {
				BUNDLE_LOADER = "$(TEST_HOST)";
				CODE_SIGN_STYLE = Automatic;
				CURRENT_PROJECT_VERSION = 1;
				GENERATE_INFOPLIST_FILE = YES;
				IPHONEOS_DEPLOYMENT_TARGET = 18.1;
				MARKETING_VERSION = 1.0;
				PRODUCT_BUNDLE_IDENTIFIER = "danielagapov.Spawn-App-iOS-SwiftUITests";
				PRODUCT_NAME = "$(TARGET_NAME)";
				SWIFT_EMIT_LOC_STRINGS = NO;
				SWIFT_VERSION = 5.0;
				TARGETED_DEVICE_FAMILY = "1,2";
				TEST_HOST = "$(BUILT_PRODUCTS_DIR)/Spawn-App-iOS-SwiftUI.app/$(BUNDLE_EXECUTABLE_FOLDER_PATH)/Spawn-App-iOS-SwiftUI";
			};
			name = Release;
		};
		65D503892CD86EB600923A01 /* Debug */ = {
			isa = XCBuildConfiguration;
			buildSettings = {
				CODE_SIGN_STYLE = Automatic;
				CURRENT_PROJECT_VERSION = 1;
				GENERATE_INFOPLIST_FILE = YES;
				MARKETING_VERSION = 1.0;
				PRODUCT_BUNDLE_IDENTIFIER = "danielagapov.Spawn-App-iOS-SwiftUIUITests";
				PRODUCT_NAME = "$(TARGET_NAME)";
				SWIFT_EMIT_LOC_STRINGS = NO;
				SWIFT_VERSION = 5.0;
				TARGETED_DEVICE_FAMILY = "1,2";
				TEST_TARGET_NAME = "Spawn-App-iOS-SwiftUI";
			};
			name = Debug;
		};
		65D5038A2CD86EB600923A01 /* Release */ = {
			isa = XCBuildConfiguration;
			buildSettings = {
				CODE_SIGN_STYLE = Automatic;
				CURRENT_PROJECT_VERSION = 1;
				GENERATE_INFOPLIST_FILE = YES;
				MARKETING_VERSION = 1.0;
				PRODUCT_BUNDLE_IDENTIFIER = "danielagapov.Spawn-App-iOS-SwiftUIUITests";
				PRODUCT_NAME = "$(TARGET_NAME)";
				SWIFT_EMIT_LOC_STRINGS = NO;
				SWIFT_VERSION = 5.0;
				TARGETED_DEVICE_FAMILY = "1,2";
				TEST_TARGET_NAME = "Spawn-App-iOS-SwiftUI";
			};
			name = Release;
		};
/* End XCBuildConfiguration section */

/* Begin XCConfigurationList section */
		65D503542CD86EB300923A01 /* Build configuration list for PBXProject "Spawn-App-iOS-SwiftUI" */ = {
			isa = XCConfigurationList;
			buildConfigurations = (
				65D503802CD86EB600923A01 /* Debug */,
				65D503812CD86EB600923A01 /* Release */,
			);
			defaultConfigurationIsVisible = 0;
			defaultConfigurationName = Release;
		};
		65D503822CD86EB600923A01 /* Build configuration list for PBXNativeTarget "Spawn-App-iOS-SwiftUI" */ = {
			isa = XCConfigurationList;
			buildConfigurations = (
				65D503832CD86EB600923A01 /* Debug */,
				65D503842CD86EB600923A01 /* Release */,
			);
			defaultConfigurationIsVisible = 0;
			defaultConfigurationName = Release;
		};
		65D503852CD86EB600923A01 /* Build configuration list for PBXNativeTarget "Spawn-App-iOS-SwiftUITests" */ = {
			isa = XCConfigurationList;
			buildConfigurations = (
				65D503862CD86EB600923A01 /* Debug */,
				65D503872CD86EB600923A01 /* Release */,
			);
			defaultConfigurationIsVisible = 0;
			defaultConfigurationName = Release;
		};
		65D503882CD86EB600923A01 /* Build configuration list for PBXNativeTarget "Spawn-App-iOS-SwiftUIUITests" */ = {
			isa = XCConfigurationList;
			buildConfigurations = (
				65D503892CD86EB600923A01 /* Debug */,
				65D5038A2CD86EB600923A01 /* Release */,
			);
			defaultConfigurationIsVisible = 0;
			defaultConfigurationName = Release;
		};
/* End XCConfigurationList section */

/* Begin XCRemoteSwiftPackageReference section */
		654DED292DC095400059C268 /* XCRemoteSwiftPackageReference "maplibre-gl-native-distribution" */ = {
			isa = XCRemoteSwiftPackageReference;
			repositoryURL = "https://github.com/maplibre/maplibre-gl-native-distribution.git";
			requirement = {
				kind = upToNextMajorVersion;
				minimumVersion = 6.12.3;
			};
		};
		658297F82CE07822003CFFD5 /* XCRemoteSwiftPackageReference "PopupView" */ = {
			isa = XCRemoteSwiftPackageReference;
			repositoryURL = "https://github.com/exyte/PopupView.git";
			requirement = {
				kind = upToNextMajorVersion;
				minimumVersion = 3.1.4;
			};
		};
		658B2F312D9949F7004DE038 /* XCRemoteSwiftPackageReference "SwiftyCrop" */ = {
			isa = XCRemoteSwiftPackageReference;
			repositoryURL = "https://github.com/benedom/SwiftyCrop";
			requirement = {
				branch = master;
				kind = branch;
			};
		};
		AAEC10122DC08AB30089C05A /* XCRemoteSwiftPackageReference "firebase-ios-sdk" */ = {
			isa = XCRemoteSwiftPackageReference;
			repositoryURL = "https://github.com/firebase/firebase-ios-sdk";
			requirement = {
				kind = upToNextMajorVersion;
				minimumVersion = 11.12.0;
			};
		};
		DC0171572D43507E003BF3DB /* XCRemoteSwiftPackageReference "GoogleSignIn-iOS" */ = {
			isa = XCRemoteSwiftPackageReference;
			repositoryURL = "https://github.com/google/GoogleSignIn-iOS";
			requirement = {
				kind = upToNextMajorVersion;
				minimumVersion = 8.0.0;
			};
		};
/* End XCRemoteSwiftPackageReference section */

/* Begin XCSwiftPackageProductDependency section */
		654DED2A2DC095400059C268 /* MapLibre */ = {
			isa = XCSwiftPackageProductDependency;
			package = 654DED292DC095400059C268 /* XCRemoteSwiftPackageReference "maplibre-gl-native-distribution" */;
			productName = MapLibre;
		};
		658297F92CE07822003CFFD5 /* PopupView */ = {
			isa = XCSwiftPackageProductDependency;
			package = 658297F82CE07822003CFFD5 /* XCRemoteSwiftPackageReference "PopupView" */;
			productName = PopupView;
		};
		658B2F322D9949F7004DE038 /* SwiftyCrop */ = {
			isa = XCSwiftPackageProductDependency;
			package = 658B2F312D9949F7004DE038 /* XCRemoteSwiftPackageReference "SwiftyCrop" */;
			productName = SwiftyCrop;
		};
		AAEC10132DC08AB30089C05A /* FirebaseInAppMessaging-Beta */ = {
			isa = XCSwiftPackageProductDependency;
			package = AAEC10122DC08AB30089C05A /* XCRemoteSwiftPackageReference "firebase-ios-sdk" */;
			productName = "FirebaseInAppMessaging-Beta";
		};
		AAEC10152DC08AB30089C05A /* FirebaseMessaging */ = {
			isa = XCSwiftPackageProductDependency;
			package = AAEC10122DC08AB30089C05A /* XCRemoteSwiftPackageReference "firebase-ios-sdk" */;
			productName = FirebaseMessaging;
		};
		AAEC10172DC08D4C0089C05A /* FirebaseCore */ = {
			isa = XCSwiftPackageProductDependency;
			package = AAEC10122DC08AB30089C05A /* XCRemoteSwiftPackageReference "firebase-ios-sdk" */;
			productName = FirebaseCore;
		};
		DC0171582D43507E003BF3DB /* GoogleSignIn */ = {
			isa = XCSwiftPackageProductDependency;
			package = DC0171572D43507E003BF3DB /* XCRemoteSwiftPackageReference "GoogleSignIn-iOS" */;
			productName = GoogleSignIn;
		};
		DC01715A2D43507E003BF3DB /* GoogleSignInSwift */ = {
			isa = XCSwiftPackageProductDependency;
			package = DC0171572D43507E003BF3DB /* XCRemoteSwiftPackageReference "GoogleSignIn-iOS" */;
			productName = GoogleSignInSwift;
		};
/* End XCSwiftPackageProductDependency section */
	};
	rootObject = 65D503512CD86EB300923A01 /* Project object */;
}<|MERGE_RESOLUTION|>--- conflicted
+++ resolved
@@ -149,12 +149,9 @@
 				DC01715A2D43507E003BF3DB /* GoogleSignInSwift */,
 				658B2F322D9949F7004DE038 /* SwiftyCrop */,
 				654DED2A2DC095400059C268 /* MapLibre */,
-<<<<<<< HEAD
-                AAEC10132DC08AB30089C05A /* FirebaseInAppMessaging-Beta */,
-                AAEC10152DC08AB30089C05A /* FirebaseMessaging */,
-                AAEC10172DC08D4C0089C05A /* FirebaseCore */
-=======
->>>>>>> 74af36c3
+				AAEC10132DC08AB30089C05A /* FirebaseInAppMessaging-Beta */,
+				AAEC10152DC08AB30089C05A /* FirebaseMessaging */,
+				AAEC10172DC08D4C0089C05A /* FirebaseCore */,
 			);
 			productName = "Spawn-App-iOS-SwiftUI";
 			productReference = 65D503592CD86EB300923A01 /* Spawn-App-iOS-SwiftUI.app */;
@@ -243,10 +240,7 @@
 				DC0171572D43507E003BF3DB /* XCRemoteSwiftPackageReference "GoogleSignIn-iOS" */,
 				658B2F312D9949F7004DE038 /* XCRemoteSwiftPackageReference "SwiftyCrop" */,
 				654DED292DC095400059C268 /* XCRemoteSwiftPackageReference "maplibre-gl-native-distribution" */,
-<<<<<<< HEAD
-                AAEC10122DC08AB30089C05A /* XCRemoteSwiftPackageReference "firebase-ios-sdk" */,
-=======
->>>>>>> 74af36c3
+				AAEC10122DC08AB30089C05A /* XCRemoteSwiftPackageReference "firebase-ios-sdk" */,
 			);
 			preferredProjectObjectVersion = 77;
 			productRefGroup = 65D5035A2CD86EB300923A01 /* Products */;
