--- conflicted
+++ resolved
@@ -1,9 +1,5 @@
 {
-<<<<<<< HEAD
   "originHash" : "66d479995202ea9341fc16d62163a2e9f1efe440af73e0c62ca4ee561c591207",
-=======
-  "originHash" : "2d913b52350945457ba77bcd00b4fb2de4527d6ebb8ac63e5d800b0994f2be58",
->>>>>>> a47f5af6
   "pins" : [
     {
       "identity" : "abseil-cpp-binary",
@@ -105,14 +101,15 @@
       }
     },
     {
-<<<<<<< HEAD
       "identity" : "maplibre-gl-native-distribution",
       "kind" : "remoteSourceControl",
       "location" : "https://github.com/maplibre/maplibre-gl-native-distribution.git",
       "state" : {
         "revision" : "82fd2565148fafa3478a2951bb709414950bda6f",
         "version" : "6.12.3"
-=======
+      }
+    },
+    {
       "identity" : "interop-ios-for-google-sdks",
       "kind" : "remoteSourceControl",
       "location" : "https://github.com/google/interop-ios-for-google-sdks.git",
@@ -137,9 +134,7 @@
       "state" : {
         "revision" : "b7e1104502eca3a213b46303391ca4d3bc8ddec1",
         "version" : "2.30910.0"
->>>>>>> a47f5af6
-      }
-    },
+      },
     {
       "identity" : "popupview",
       "kind" : "remoteSourceControl",
