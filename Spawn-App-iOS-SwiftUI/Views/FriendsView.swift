--- conflicted
+++ resolved
@@ -75,111 +75,6 @@
                                 closePopup()
                             }
 
-<<<<<<< HEAD
-	//TODO: fix the friendtag toggle to look like figma design
-	@State private var selectedTab: FriendTagToggle = .friends
-
-	// for add friend to tag popup:
-	@State private var showAddFriendToTagButtonPressedPopupView: Bool = false
-	@State private var popupOffset: CGFloat = 1000
-	@State private var selectedFriendTagId: UUID? = nil
-
-	init(user: User, source: BackButtonSourcePageType) {
-		self.user = user
-		self.source = source
-	}
-
-	var body: some View {
-		ZStack {
-			NavigationStack {
-				VStack(spacing: 20) {
-					header
-					if selectedTab == .friends {
-						FriendsTabView(user: user)
-					} else {
-						TagsTabView(
-							userId: user.id,
-							addFriendToTagButtonPressedCallback: {
-								friendTagId in
-								showAddFriendToTagButtonPressedPopupView = true
-								selectedFriendTagId = friendTagId
-							})
-					}
-				}
-				.padding()
-				.background(universalBackgroundColor)
-				.navigationBarHidden(true)
-				.dimmedBackground(
-					isActive: showAddFriendToTagButtonPressedPopupView)
-			}
-			if showAddFriendToTagButtonPressedPopupView {
-				addFriendToTagButtonPopupView
-			}
-		}
-	}
-	func closePopup() {
-		popupOffset = 1000
-		showAddFriendToTagButtonPressedPopupView = false
-	}
-}
-
-extension FriendsView {
-	var addFriendToTagButtonPopupView: some View {
-		Group {
-			if let friendTagIdForPopup = selectedFriendTagId {
-				ZStack {
-					Color(.black)
-						.opacity(0.5)
-						.onTapGesture {
-							closePopup()
-						}
-
-					AddFriendToTagView(
-						userId: user.id, friendTagId: friendTagIdForPopup,
-						closeCallback: closePopup
-					)
-					.offset(x: 0, y: popupOffset)
-					.onAppear {
-						popupOffset = 0
-					}
-					.padding(.horizontal)
-					.padding(.vertical, 250)
-				}
-				.ignoresSafeArea()
-			}
-		}
-	}
-
-	fileprivate var header: some View {
-		HStack {
-			BackButton(user: user, source: source)
-			Spacer()
-			Picker("", selection: $selectedTab) {
-				Text("friends")
-					.tag(FriendTagToggle.friends)
-				//TODO: change color of text to universalAccentColor when selected and universalBackgroundColor when not
-
-				Text("tags")
-					.tag(FriendTagToggle.tags)
-				//TODO: change color of text to universalAccentColor when selected and universalBackgroundColor when not
-			}
-			.pickerStyle(SegmentedPickerStyle())
-			.frame(width: 150, height: 40)
-			.background(
-				RoundedRectangle(cornerRadius: universalRectangleCornerRadius)
-					.fill(universalAccentColor)
-			)
-			.overlay(
-				RoundedRectangle(cornerRadius: universalRectangleCornerRadius)
-					.stroke(universalBackgroundColor, lineWidth: 1)
-			)
-			.cornerRadius(universalRectangleCornerRadius)
-			Spacer()
-		}
-		.padding(.horizontal)
-	}
-}
-=======
                         AddFriendToTagView(
                             userId: user.id, friendTagId: friendTagIdForPopup, closeCallback: closePopup
                         )
@@ -196,7 +91,6 @@
         }
 }
 
->>>>>>> db7554d1
 
 @available(iOS 17.0, *)
 #Preview {
