//
//  Constants.swift
//  Spawn-App-iOS-SwiftUI
//
//  Created by Daniel Agapov on 11/14/24.
//

import SwiftUI

let universalRectangleCornerRadius: CGFloat = 20
let universalNewRectangleCornerRadius: CGFloat = 8
let eventColorHexCodes: [String] = ["#00A676", "#FF7620", "#06AED5", "#FE5E6E"]
let eventColors = eventColorHexCodes.map { colorHexCode in
	Color(hex: colorHexCode)
}
let universalBackgroundColor: Color = Color(hex: "#FFFFFF")
let universalSecondaryColorHexCode: String = "#8693FF"
let universalSecondaryColor: Color = Color(
    hex: universalSecondaryColorHexCode
)
let universalTertiaryColor: Color = Color(red: 1, green: 0.45, blue: 0.44)
let universalAccentColorHexCode: String = "#1D1D1D"
let universalAccentColor: Color = Color(
	hex: universalAccentColorHexCode
)
let universalPassiveColorHex: String = "#DADADA"
let universalPassiveColor: Color = Color(hex: universalPassiveColorHex)
let profilePicPlusButtonColor: Color = Color(hex: "#8693FF")
let universalPlaceHolderTextColor: Color = Color(hex: "#B0AFAF")
let authPageBackgroundColor: Color = Color(hex: "#8693FF")

// Colors from the Figma design
let figmaBlueHex: String = "#5667FF"
let figmaBlue: Color = Color(hex: figmaBlueHex)

let figmaSoftBlueHex: String = "#6B81FB"
let figmaSoftBlue: Color = Color(hex: figmaSoftBlueHex)

let figmaBlack300Hex: String = "#8E8484"
let figmaBlack300: Color = Color(hex: figmaBlack300Hex)

<<<<<<< HEAD
let figmaBlack400Hex: String = "666060"
let figmaBlack400: Color = Color(hex: figmaBlack400Hex)

let figmaOrangeHex: String = "FF7270"
let figmaBittersweetOrange: Color = Color(hex: figmaOrangeHex)
=======
let figmaGreen: Color = Color(hex: "30D996")
>>>>>>> e33e3c4c
<|MERGE_RESOLUTION|>--- conflicted
+++ resolved
@@ -39,12 +39,10 @@
 let figmaBlack300Hex: String = "#8E8484"
 let figmaBlack300: Color = Color(hex: figmaBlack300Hex)
 
-<<<<<<< HEAD
+let figmaGreen: Color = Color(hex: "30D996")
+
 let figmaBlack400Hex: String = "666060"
 let figmaBlack400: Color = Color(hex: figmaBlack400Hex)
 
 let figmaOrangeHex: String = "FF7270"
-let figmaBittersweetOrange: Color = Color(hex: figmaOrangeHex)
-=======
-let figmaGreen: Color = Color(hex: "30D996")
->>>>>>> e33e3c4c
+let figmaBittersweetOrange: Color = Color(hex: figmaOrangeHex)