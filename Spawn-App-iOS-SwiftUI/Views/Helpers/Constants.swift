//
//  Constants.swift
//  Spawn-App-iOS-SwiftUI
//
//  Created by Daniel Agapov on 11/14/24.
//

import SwiftUI

let universalRectangleCornerRadius: CGFloat = 20
let universalNewRectangleCornerRadius: CGFloat = 8
let eventColorHexCodes: [String] = ["#00A676", "#FF7620", "#06AED5", "#FE5E6E"]
let eventColors = eventColorHexCodes.map { colorHexCode in
	Color(hex: colorHexCode)
}
let universalBackgroundColor: Color = Color(hex: "#FFFFFF")
let universalSecondaryColorHexCode: String = "#8693FF"
let universalSecondaryColor: Color = Color(
    hex: universalSecondaryColorHexCode
)
<<<<<<< HEAD
let universalAccentColorHexCode: String = "#1D1D1D"
=======
let universalTertiaryColor: Color = Color(red: 1, green: 0.45, blue: 0.44)
let universalAccentColorHexCode: String = "#000000"
>>>>>>> f199cf7c
let universalAccentColor: Color = Color(
	hex: universalAccentColorHexCode
)
let universalPassiveColorHex: String = "#DADADA"
let universalPassiveColor: Color = Color(hex: universalPassiveColorHex)
let profilePicPlusButtonColor: Color = Color(hex: "#8693FF")
let universalPlaceHolderTextColor: Color = Color(hex: "#B0AFAF")
let authPageBackgroundColor: Color = Color(hex: "#8693FF")

// Colors from the Figma design
let figmaBlueHex: String = "#5667FF"
let figmaBlue: Color = Color(hex: figmaBlueHex)

let figmaSoftBlueHex: String = "#6B81FB"
let figmaSoftBlue: Color = Color(hex: figmaSoftBlueHex)

let figmaBlack300Hex: String = "#8E8484"
let figmaBlack300: Color = Color(hex: figmaBlack300Hex)<|MERGE_RESOLUTION|>--- conflicted
+++ resolved
@@ -18,12 +18,8 @@
 let universalSecondaryColor: Color = Color(
     hex: universalSecondaryColorHexCode
 )
-<<<<<<< HEAD
+let universalTertiaryColor: Color = Color(red: 1, green: 0.45, blue: 0.44)
 let universalAccentColorHexCode: String = "#1D1D1D"
-=======
-let universalTertiaryColor: Color = Color(red: 1, green: 0.45, blue: 0.44)
-let universalAccentColorHexCode: String = "#000000"
->>>>>>> f199cf7c
 let universalAccentColor: Color = Color(
 	hex: universalAccentColorHexCode
 )
