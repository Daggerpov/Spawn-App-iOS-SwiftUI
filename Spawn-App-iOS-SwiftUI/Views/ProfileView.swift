//
//  ProfileView.swift
//  Spawn-App-iOS-SwiftUI
//
//  Created by Daniel Agapov on 11/9/24.
//

import SwiftUI

struct ProfileView: View {
    var user: User
    
    var body: some View {
        NavigationStack {
            ScrollView {
                VStack(alignment: .center, spacing: 20) {
                    // Profile Picture
                    
                    if let profilePictureString = user.profilePicture {
                        Image(profilePictureString)
                            .ProfileImageModifier(imageType: .profilePage)
                            .clipShape(Circle())
                            .overlay(Circle().stroke(universalAccentColor, lineWidth: 2))
                        
                    } else {
                        Image(systemName: "person.crop.circle.fill")
                            .ProfileImageModifier(imageType: .profilePage)
                            .clipShape(Circle())
                            .overlay(Circle().stroke(universalAccentColor, lineWidth: 2))
                    }
                                            
                    Circle()
                        .fill(profilPicPlusButtonColor)
                        .frame(width: 30, height: 30)
                        .overlay(
                            Image(systemName: "plus")
                                .foregroundColor(addButtonColor)
                        )
                        .offset(x: 45, y: -45)
                    
<<<<<<< HEAD
                    VStack(alignment: .leading, spacing: 25) {
                       ProfileField(label: "Name", value: "\(appUser.firstName ?? "") \(appUser.lastName ?? "")")
                       ProfileField(label: "Username", value: appUser.username)
                       ProfileField(label: "Email", value: appUser.email)
                       BioField(label: "Bio", bio: Binding(
                           get: { appUser.bio ?? "" },
                           set: { appUser.bio = $0 }
                       ))
                   }
                   .padding(.horizontal)
                    
                    Spacer()
                    Divider().background(universalAccentColor)
                    Spacer()
                    
                    // Edit Button
                    Button(action: {
                        // Edit button action
                    }) {
                        Text("Edit")
                            .font(.headline)
                            .foregroundColor(universalAccentColor)
                            .frame(maxWidth: 135)
                            .padding()
                            .background(
                                RoundedRectangle(cornerRadius: 20)
                                    .stroke(Color.black, lineWidth: 1)
                            )
                    }
                    .padding(.horizontal)

                    Spacer()
                    Spacer()
                    Spacer()
                    Spacer()

                    // Logout Button
                    Button(action: {
                    }) {
                        Text("Log Out")
                            .font(.headline)
                            .foregroundColor(.white)
                            .padding()
                            .frame(maxWidth: 170)
                            .background(profilPicPlusButtonColor)
                            .cornerRadius(20)
=======
                    // Username
                    Text("Username: \(user.username)")
                        .font(.title)
                        .bold()
                    
                    Text(NameFormatterService.shared.formatName(user: user))
                        .font(.headline)
                    
                    
                    // Bio
                    if let bio = user.bio {
                        Text("Bio: \(bio)")
                            .font(.body)
                    }
                    
                    // Friend Tags
                    if let friendTags = user.friendTags, !friendTags.isEmpty {
                        Text("Friend Tags:")
                            .font(.headline)
                        ForEach(friendTags) { tag in
                            HStack {
                                Circle()
                                    .fill(Color(hex: tag.colorHexCode))
                                    .frame(width: 10, height: 10)
                                Text(tag.displayName)
                            }
                        }
>>>>>>> 288e8c69
                    }
                    .padding(.horizontal)
                    
                    
                    // commented out friend tags and last location for now as it's not included in the Figma Design
                    
                    // Friend Tags
//                    if let friendTags = appUser.friendTags, !friendTags.isEmpty {
//                        Text("Friend Tags:")
//                            .font(.headline)
//                        ForEach(friendTags) { tag in
//                            HStack {
//                                Circle()
//                                    .fill(tag.color)
//                                    .frame(width: 10, height: 10)
//                                Text(tag.displayName)
//                            }
//                        }
//                    }
                    
                    // Last Location
<<<<<<< HEAD
//                    if let lastLocation = appUser.lastLocation {
//                        Text("Last Location: \(lastLocation.locationName)")
//                            .font(.subheadline)
//                    }
                }
                .padding()
//                .navigationTitle("\(appUser.firstName ?? appUser.username)'s Profile")
=======
                    if let lastLocation = user.lastLocation {
                        Text("Last Location: \(lastLocation.locationName)")
                            .font(.subheadline)
                    }
                }
                .padding()
                .navigationTitle("\(user.firstName ?? user.username)'s Profile")
>>>>>>> 288e8c69
            }
            .background(universalBackgroundColor)
        }
    }
}


struct ProfileField: View {
    let label: String
    let value: String

    var body: some View {
        HStack {
            Text(label)
                .font(.headline)
                .frame(width: 100, alignment: .leading)
            Spacer()
            Text(value)
                .font(.body)
                .multilineTextAlignment(.trailing)
        }
    }
}

struct BioField: View {
    let label: String
    @Binding var bio: String

    var body: some View {
        HStack {
            Text(label)
                .font(.headline)
                .frame(width: 80, alignment: .leading)
            Spacer()
            TextField(
                "",
                text: $bio,
                prompt: Text("Bio")
                    .foregroundColor(universalPlaceHolderTextColor)
            )
            .multilineTextAlignment(.trailing)
            .font(.body)
        }
    }
}<|MERGE_RESOLUTION|>--- conflicted
+++ resolved
@@ -38,7 +38,6 @@
                         )
                         .offset(x: 45, y: -45)
                     
-<<<<<<< HEAD
                     VStack(alignment: .leading, spacing: 25) {
                        ProfileField(label: "Name", value: "\(appUser.firstName ?? "") \(appUser.lastName ?? "")")
                        ProfileField(label: "Username", value: appUser.username)
@@ -85,35 +84,6 @@
                             .frame(maxWidth: 170)
                             .background(profilPicPlusButtonColor)
                             .cornerRadius(20)
-=======
-                    // Username
-                    Text("Username: \(user.username)")
-                        .font(.title)
-                        .bold()
-                    
-                    Text(NameFormatterService.shared.formatName(user: user))
-                        .font(.headline)
-                    
-                    
-                    // Bio
-                    if let bio = user.bio {
-                        Text("Bio: \(bio)")
-                            .font(.body)
-                    }
-                    
-                    // Friend Tags
-                    if let friendTags = user.friendTags, !friendTags.isEmpty {
-                        Text("Friend Tags:")
-                            .font(.headline)
-                        ForEach(friendTags) { tag in
-                            HStack {
-                                Circle()
-                                    .fill(Color(hex: tag.colorHexCode))
-                                    .frame(width: 10, height: 10)
-                                Text(tag.displayName)
-                            }
-                        }
->>>>>>> 288e8c69
                     }
                     .padding(.horizontal)
                     
@@ -135,7 +105,6 @@
 //                    }
                     
                     // Last Location
-<<<<<<< HEAD
 //                    if let lastLocation = appUser.lastLocation {
 //                        Text("Last Location: \(lastLocation.locationName)")
 //                            .font(.subheadline)
@@ -143,15 +112,6 @@
                 }
                 .padding()
 //                .navigationTitle("\(appUser.firstName ?? appUser.username)'s Profile")
-=======
-                    if let lastLocation = user.lastLocation {
-                        Text("Last Location: \(lastLocation.locationName)")
-                            .font(.subheadline)
-                    }
-                }
-                .padding()
-                .navigationTitle("\(user.firstName ?? user.username)'s Profile")
->>>>>>> 288e8c69
             }
             .background(universalBackgroundColor)
         }
