//
//  ProfileView.swift
//  Spawn-App-iOS-SwiftUI
//
//  Created by Daniel Agapov on 11/9/24.
//

import SwiftUI

struct ProfileView: View {
    let user: User
    
    var body: some View {
        NavigationStack {
            ScrollView {
                VStack(alignment: .center, spacing: 20) {
                    // Profile Picture
                    
                    if let profilePictureString = user.profilePicture {
                        Image(profilePictureString)
                            .ProfileImageModifier(imageType: .profilePage)
                            .clipShape(Circle())
                            .overlay(Circle().stroke(universalAccentColor, lineWidth: 2))
                    } else {
                        Image(systemName: "person.crop.circle.fill")
                            .ProfileImageModifier(imageType: .profilePage)
                            .clipShape(Circle())
                            .overlay(Circle().stroke(universalAccentColor, lineWidth: 2))
                    }
                                            
                    Circle()
                        .fill(profilPicPlusButtonColor)
                        .frame(width: 30, height: 30)
                        .overlay(
                            Image(systemName: "plus")
                                .foregroundColor(addButtonColor)
                        )
                        .offset(x: 45, y: -45)
                    
                    VStack(alignment: .leading, spacing: 25) {
                       ProfileField(label: "Name", value: "\(user.firstName ?? "") \(user.lastName ?? "")")
                       ProfileField(label: "Username", value: user.username)
                       ProfileField(label: "Email", value: user.email)
                       BioField(label: "Bio", bio: Binding(
                           get: { user.bio ?? "" },
                           set: { user.bio = $0 }
                       ))
                   }
                   .padding(.horizontal)
                    
                    Spacer()
                    Divider().background(universalAccentColor)
                    Spacer()
                    
                    // Edit Button
                    Button(action: {
                        // Edit button action
                    }) {
                        Text("Edit")
                            .font(.headline)
                            .foregroundColor(universalAccentColor)
                            .frame(maxWidth: 135)
                            .padding()
                            .background(
                                RoundedRectangle(cornerRadius: 20)
                                    .stroke(Color.black, lineWidth: 1)
                            )
                    }
<<<<<<< HEAD
                    .padding(.horizontal)

                    Spacer()
                    Spacer()
                    Spacer()
                    Spacer()

                    // Logout Button
                    Button(action: {
                    }) {
                        Text("Log Out")
                            .font(.headline)
                            .foregroundColor(.white)
                            .padding()
                            .frame(maxWidth: 170)
                            .background(profilPicPlusButtonColor)
                            .cornerRadius(20)
                    }
                    .padding(.horizontal)
=======
                    
>>>>>>> f9088fec
                }
                .padding()
            }
            .background(universalBackgroundColor)
        }
    }
}


struct ProfileField: View {
    let label: String
    let value: String

    var body: some View {
        HStack {
            Text(label)
                .font(.headline)
                .frame(width: 100, alignment: .leading)
            Spacer()
            Text(value)
                .font(.body)
                .multilineTextAlignment(.trailing)
        }
    }
}

struct BioField: View {
    let label: String
    @Binding var bio: String

    var body: some View {
        HStack {
            Text(label)
                .font(.headline)
                .frame(width: 80, alignment: .leading)
            Spacer()
            TextField(
                "",
                text: $bio,
                prompt: Text("Bio")
                    .foregroundColor(universalPlaceHolderTextColor)
            )
            .multilineTextAlignment(.trailing)
            .font(.body)
        }
    }
}<|MERGE_RESOLUTION|>--- conflicted
+++ resolved
@@ -66,7 +66,6 @@
                                     .stroke(Color.black, lineWidth: 1)
                             )
                     }
-<<<<<<< HEAD
                     .padding(.horizontal)
 
                     Spacer()
@@ -86,9 +85,6 @@
                             .cornerRadius(20)
                     }
                     .padding(.horizontal)
-=======
-                    
->>>>>>> f9088fec
                 }
                 .padding()
             }
