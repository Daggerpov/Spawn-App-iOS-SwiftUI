//
//  FriendRequestView.swift
//  Spawn-App-iOS-SwiftUI
//
//  Created by Daniel Agapov on 2025-01-02.
//

import SwiftUI

struct FriendRequestView: View {
	@ObservedObject var viewModel: FriendRequestViewModel
	@State private var hasClickedAccept = false
	@State private var hasClickedDecline = false

	@Binding var showingChoosingTagView: Bool

	let user: User
	let closeCallback: () -> ()?  // this is a function passed in from `FriendsTabView`, as a callback function to close the popup

	init(user: User, friendRequestId: UUID, closeCallback: @escaping () -> Void, showingChoosingTagView: Binding<Bool>)
	{
		self.user = user
		self.closeCallback = closeCallback
		self.viewModel = FriendRequestViewModel(
			apiService: MockAPIService.isMocking
				? MockAPIService() : APIService(), userId: user.id,
			friendRequestId: friendRequestId)
		self._showingChoosingTagView = showingChoosingTagView
	}

	var body: some View {
		NavigationStack {
			ScrollView {
				VStack(alignment: .center, spacing: 12) {
					if MockAPIService.isMocking {
						if let pfp = user.profilePicture {
							Image(pfp)
								.resizable()
								.scaledToFill()
								.frame(width: 150, height: 150)
								.clipShape(Circle())
								.overlay(
									Circle().stroke(
										universalAccentColor, lineWidth: 2)
								)

						}
					} else {
						if let pfpUrl = user.profilePicture {
							AsyncImage(url: URL(string: pfpUrl)) { image in
								image
									.ProfileImageModifier(
										imageType: .friendsListView)
							} placeholder: {
								Circle()
									.fill(Color.gray)
									.frame(width: 50, height: 50)
							}
						} else {
							Circle()
								.fill(.white)
								.frame(width: 50, height: 50)
						}
					}

					HStack {
						Image(systemName: "star.fill").font(.title2)
						Text(FormatterService.shared.formatName(user: user))
							.font(.title2).fontWeight(.bold)
					}
					Text(user.username).font(.title2).foregroundColor(
						.black.opacity(0.7))
					friendRequestAcceptButton
					friendRequestDeclineButton
				}
				.padding(32)
				.background(universalBackgroundColor)
				.cornerRadius(universalRectangleCornerRadius)
				.shadow(radius: 10)
				.padding(.horizontal, 20)
				.frame(minHeight: UIScreen.main.bounds.height)
				.frame(maxWidth: .infinity)
			}
			.scrollDisabled(true)

		}
	}
}

extension FriendRequestView {

	var friendRequestAcceptButton: some View {
		Button(action: {
			Task {
				await viewModel
					.friendRequestAction(action: FriendRequestAction.accept)
			}
<<<<<<< HEAD
			closeCallback()  // closes the popup
			showingChoosingTagView = true
=======
			closeCallback()
			hasClickedAccept.toggle()
>>>>>>> 9f565586
		}) {
			Text("Accept")
				.foregroundColor(.white)
				.fontWeight(.bold)
				.padding()
				.frame(maxWidth: .infinity)
				.background(
					RoundedRectangle(cornerRadius: 12)
						.fill(
							hasClickedAccept
								? universalBackgroundColor
								: authPageBackgroundColor

						)
						.cornerRadius(
							universalRectangleCornerRadius
						)
				)
		}
	}
	var friendRequestDeclineButton: some View {
		Button(action: {
			Task {
				await viewModel
					.friendRequestAction(action: FriendRequestAction.decline)
			}
			closeCallback()
			hasClickedDecline.toggle()
		}) {
			Text("Decline")
				.fontWeight(.bold)
				.foregroundColor(.black)
				.padding()
				.frame(maxWidth: .infinity)
				.background(
					RoundedRectangle(cornerRadius: 12)
						.fill(
							hasClickedDecline
								? universalBackgroundColor.opacity(0.9)
								: universalBackgroundColor.opacity(0.9)
						)
						.cornerRadius(
							universalRectangleCornerRadius
						)
						.overlay(
							RoundedRectangle(cornerRadius: 12)
								.stroke(
									universalPlaceHolderTextColor, lineWidth: 1)

						)
				)
		}

	}

<<<<<<< HEAD
	

=======
}

@available(iOS 17.0, *)
#Preview {
	FriendRequestView(
		user: .danielAgapov, friendRequestId: UUID(), closeCallback: {})
>>>>>>> 9f565586
}<|MERGE_RESOLUTION|>--- conflicted
+++ resolved
@@ -95,13 +95,8 @@
 				await viewModel
 					.friendRequestAction(action: FriendRequestAction.accept)
 			}
-<<<<<<< HEAD
-			closeCallback()  // closes the popup
-			showingChoosingTagView = true
-=======
 			closeCallback()
 			hasClickedAccept.toggle()
->>>>>>> 9f565586
 		}) {
 			Text("Accept")
 				.foregroundColor(.white)
@@ -157,15 +152,12 @@
 
 	}
 
-<<<<<<< HEAD
 	
 
-=======
 }
 
 @available(iOS 17.0, *)
 #Preview {
 	FriendRequestView(
 		user: .danielAgapov, friendRequestId: UUID(), closeCallback: {})
->>>>>>> 9f565586
 }