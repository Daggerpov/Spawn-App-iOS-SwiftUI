--- conflicted
+++ resolved
@@ -12,23 +12,17 @@
 	@State private var hasClickedAccept = false
 	@State private var hasClickedDecline = false
 
-<<<<<<< HEAD
+	@Binding var showingChoosingTagView: Bool
+
+	@Binding var showingChoosingTagView: Bool
+
 	let user: UserDTO
 	let closeCallback: () -> ()?  // this is a function passed in from `FriendsTabView`, as a callback function to close the popup
 
-	init(user: UserDTO, friendRequestId: UUID, closeCallback: @escaping () -> Void)
-	{
-=======
-	@Binding var showingChoosingTagView: Bool
-
-	let user: User
-	let closeCallback: () -> ()?  // this is a function passed in from `FriendsTabView`, as a callback function to close the popup
-
 	init(
-		user: User, friendRequestId: UUID, closeCallback: @escaping () -> Void,
+		user: UserDTO, friendRequestId: UUID, closeCallback: @escaping () -> Void,
 		showingChoosingTagView: Binding<Bool>
 	) {
->>>>>>> 7835a3ab
 		self.user = user
 		self.closeCallback = closeCallback
 		self.viewModel = FriendRequestViewModel(
