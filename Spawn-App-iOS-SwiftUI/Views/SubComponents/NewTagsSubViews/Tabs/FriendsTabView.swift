//
//  FriendsTabView.swift
//  Spawn-App-iOS-SwiftUI
//
//  Created by Daniel Agapov on 11/25/24.
//

import SwiftUI

struct FriendsTabView: View {
	@ObservedObject var viewModel: FriendsTabViewModel
	let user: UserDTO

	@State private var showingFriendRequestPopup: Bool = false
<<<<<<< HEAD
	@State private var friendInPopUp: UserDTO?
=======
	@State var showingChooseTagsPopup: Bool = false
	@State private var friendInPopUp: User?
>>>>>>> 7835a3ab
	@State private var friendRequestIdInPopup: UUID?

	// for pop-ups:
	@State private var friendRequestOffset: CGFloat = 1000
	@State private var chooseTagsOffset: CGFloat = 1000
	// ------------

	@StateObject var searchViewModel: SearchViewModel = SearchViewModel()

	init(user: UserDTO) {
		self.user = user
		self.viewModel = FriendsTabViewModel(
			userId: user.id,
			apiService: MockAPIService.isMocking
				? MockAPIService(userId: user.id) : APIService())
	}

	var body: some View {
		ZStack {
			ScrollView {
				Spacer()
				VStack {
					// add friends buttons

					// accept friend req buttons
					SearchView(
						searchPlaceholderText: "Search or add friends",
						viewModel: searchViewModel)
                    Spacer()
                    Spacer()
				}
				requestsSection
				recommendedFriendsSection
				friendsSection
			}
			.onAppear {
				Task {
					await viewModel.fetchAllData()
				}
			}

			if showingFriendRequestPopup {
				friendRequestPopUpView
			}

			if showingChooseTagsPopup {
				choosingTagViewPopup
			}
		}
	}

	var requestsSection: some View {
		VStack(alignment: .leading, spacing: 10) {
			if viewModel.incomingFriendRequests.count > 0 {
				Text("requests")
					.font(.headline)
					.foregroundColor(universalAccentColor)
				ScrollView(.horizontal, showsIndicators: false) {
					HStack(spacing: 12) {
						ForEach(viewModel.incomingFriendRequests) {
							friendRequest in
							Button(action: {
								// this executes like .onTapGesture() in JS
								friendInPopUp = friendRequest.senderUser
								friendRequestIdInPopup = friendRequest.id
								showingFriendRequestPopup = true
							}) {
								// this is the Button's display
								if MockAPIService.isMocking {
									if let senderPfp = friendRequest.senderUser
										.profilePicture
									{
										Image(senderPfp)
											.resizable()
											.scaledToFill()
											.frame(width: 50, height: 50)
											.clipShape(Circle())
											.overlay(
												Circle().stroke(
													universalAccentColor,
													lineWidth: 2)
											)
											.padding(.horizontal, 1)
									}
								} else {
									if let pfpUrl = friendRequest.senderUser
										.profilePicture
									{
										AsyncImage(url: URL(string: pfpUrl)) {
											image in
											image
												.resizable()
												.scaledToFill()
												.frame(width: 50, height: 50)
												.clipShape(Circle())
												.overlay(
													Circle().stroke(
														universalAccentColor,
														lineWidth: 2)
												)
												.padding(.horizontal, 1)
										} placeholder: {
											Circle()
												.fill(Color.gray)
												.frame(width: 50, height: 50)
										}
									} else {
										Circle()
											.fill(.white)
											.frame(width: 50, height: 50)
									}
								}
							}

						}
					}
					.padding(.vertical, 2)  // Adjust padding for alignment
				}
			}
		}
		.padding(.horizontal, 16)
	}

	//TODO: refine this scetion to only show the greenbackground as the figma design
	var recommendedFriendsSection: some View {
		VStack(alignment: .leading, spacing: 16) {
			if viewModel.recommendedFriends.count > 0 {
				Text("Recommended Friends")
					.font(.headline)
					.foregroundColor(universalAccentColor)

				ScrollView(showsIndicators: false) {
					VStack(spacing: 16) {
						ForEach(viewModel.recommendedFriends) { friend in
							RecommendedFriendView(
								viewModel: viewModel, friend: friend)
						}
					}
				}
			}
		}
		.padding(.horizontal, 16)
	}

	var friendsSection: some View {
		VStack(alignment: .leading, spacing: 16) {
			Spacer()

			if viewModel.friends.count > 0 {
				Text("Friends")
					.font(.headline)
					.foregroundColor(universalAccentColor)

				ScrollView(showsIndicators: false) {
					VStack(spacing: 16) {
						ForEach(viewModel.friends) { friend in
							HStack {
								if MockAPIService.isMocking {
if let pfp = friend.profilePicture {
										Image(pfp)
											.resizable()
											.scaledToFill()
											.frame(width: 60, height: 60)
											.clipShape(Circle())
											.overlay(
												Circle().stroke(
													Color.white, lineWidth: 2)
											)
									}
								} else {
									if let pfpUrl = friend.profilePicture {
										AsyncImage(url: URL(string: pfpUrl)) {
											image in
											image
												.resizable()
												.scaledToFill()
												.frame(width: 60, height: 60)
												.clipShape(Circle())
												.overlay(
													Circle().stroke(
														Color.white,
														lineWidth: 2)
												)
										} placeholder: {
											Circle()
												.fill(Color.gray)
												.frame(width: 60, height: 60)
										}
									} else {
										Circle()
											.fill(.white)
											.frame(width: 60, height: 60)
									}
								}

								VStack(alignment: .leading, spacing: 8) {
									Text(friend.username)
										.font(.system(size: 16, weight: .bold))
										.foregroundColor(
											universalBackgroundColor)

									FriendTagsForFriendView(friend: friend)
								}
								.padding(.leading, 8)

								Spacer()
							}
							.padding(.vertical, 16)
							.padding(.horizontal, 20)
							.background(universalAccentColor)
							.cornerRadius(24)
						}
					}
				}
			} else {
				Text("Add some friends!")
					.foregroundColor(universalAccentColor)
			}
		}
		.padding(.horizontal, 20)
	}

	func closeFriendPopUp() {
		friendRequestOffset = 1000
		showingFriendRequestPopup = false
	}

	func closeChoosingTagPopUp() {
		chooseTagsOffset = 1000
		showingChooseTagsPopup = false
	}

	struct RecommendedFriendView: View {
		@ObservedObject var viewModel: FriendsTabViewModel
		var friend: UserDTO
		@State private var isAdded: Bool = false

		var body: some View {
			HStack {
				if MockAPIService.isMocking {
					if let pfp = friend.profilePicture {
						Image(pfp)
							.resizable()
							.scaledToFill()
							.frame(width: 50, height: 50)
							.clipShape(Circle())
							.overlay(
								Circle().stroke(
									universalAccentColor, lineWidth: 2)
							)

					}
				} else {
					if let pfpUrl = friend.profilePicture {
						AsyncImage(url: URL(string: pfpUrl)) { image in
							image
								.ProfileImageModifier(
									imageType: .friendsListView)
						} placeholder: {
							Circle()
								.fill(Color.gray)
								.frame(width: 50, height: 50)
						}
					} else {
						Circle()
							.fill(.white)
							.frame(width: 50, height: 50)
					}
				}

				VStack(alignment: .leading, spacing: 2) {
					Text(friend.username)
						.font(.system(size: 16, weight: .bold))

					Text(
						FormatterService.shared.formatName(
							user: friend)
					)
					.font(.system(size: 14, weight: .medium))
				}
				.foregroundColor(universalBackgroundColor)
				.padding(.leading, 8)

				Spacer()

				Button(
					action: {
						isAdded = true
						Task {
							await viewModel.addFriend(friendUserId: friend.id)
						}
					}) {
						ZStack {
							Circle()
								.fill(Color.white)
								.frame(width: 50, height: 50)

							Image(
								systemName: isAdded
									? "checkmark" : "person.badge.plus"
							)
							.resizable()
							.scaledToFit()
							.frame(width: 24, height: 24)
							.foregroundColor(
								universalAccentColor)
						}
					}
					.buttonStyle(PlainButtonStyle())
					.shadow(radius: 4)
			}
			.padding(.vertical, 12)
			.padding(.horizontal, 16)
			.background(universalAccentColor)
			.cornerRadius(16)
		}
	}

	struct FriendTagsForFriendView: View {
		var friend: FullFriendUserDTO
		var body: some View {
			HStack(spacing: 8) {
				// Tags in groups of 2
				let columns = [
					GridItem(.flexible(), spacing: 8),
					GridItem(.flexible(), spacing: 8),
				]

				LazyVGrid(columns: columns, alignment: .leading, spacing: 8) {
					ForEach(friend.associatedFriendTagsToOwner ?? []) {
						friendTag in
						if !friendTag.isEveryone {
							Text(friendTag.displayName)
								.font(.system(size: 10, weight: .medium))
								.padding(.horizontal, 12)
								.padding(.vertical, 6)
								.background(Color(hex: friendTag.colorHexCode))
								.foregroundColor(.white)
								.cornerRadius(12)
								.lineLimit(1)  // Ensure text doesn't wrap
								.truncationMode(.tail)  // Truncate with "..." if text is too long
						}
					}
				}
			}

		}
	}

}

extension FriendsTabView {
	var choosingTagViewPopup: some View {
        Group {
            if let unwrappedFriendInPopUp = friendInPopUp
            {  // ensuring it isn't null
                ZStack {
                    Color(.black)
                        .opacity(0.5)
                        .onTapGesture {
                            closeChoosingTagPopUp()
                        }
                        .ignoresSafeArea()

                    // call your new view here
                    ChoosingTagPopupView(
                        friend: unwrappedFriendInPopUp,
                        userId: user.id,
                        closeCallback: {
                            closeChoosingTagPopUp()
                        }
                    )
                    
                }
            } else {
                // do nothing; maybe figure something out later
                ZStack {
                    Color(.black)
                        .opacity(0.5)
                        .onTapGesture {
                            closeChoosingTagPopUp()
                        }
                        .ignoresSafeArea()

                    // call your new view here

                    Text(
                        "Sorry, this friend request cannot be viewed at the moment. There is an error."
                    )
                }
            }
        }
	}

	var friendRequestPopUpView: some View {
		Group {
			if let unwrappedFriendInPopUp = friendInPopUp,
				let unwrappedFriendRequestIdInPopup = friendRequestIdInPopup
			{  // ensuring it isn't null
				ZStack {
					Color(.black)
						.opacity(0.5)
						.onTapGesture {
							closeFriendPopUp()
						}
						.ignoresSafeArea()

					// call your new view here

					FriendRequestView(
						user: unwrappedFriendInPopUp,
						friendRequestId: unwrappedFriendRequestIdInPopup,
						closeCallback: closeFriendPopUp,
						showingChoosingTagView: $showingChooseTagsPopup
					)
				}
			} else {
				// do nothing; maybe figure something out later
				ZStack {
					Color(.black)
						.opacity(0.5)
						.onTapGesture {
							closeFriendPopUp()
						}
						.ignoresSafeArea()

					// call your new view here

					Text(
						"Sorry, this friend request cannot be viewed at the moment. There is an error."
					)
				}
			}
		}
	}
}

@available(iOS 17.0, *)
#Preview {
	FriendsTabView(user: .danielAgapov)
}<|MERGE_RESOLUTION|>--- conflicted
+++ resolved
@@ -12,12 +12,8 @@
 	let user: UserDTO
 
 	@State private var showingFriendRequestPopup: Bool = false
-<<<<<<< HEAD
+	@State var showingChooseTagsPopup: Bool = false
 	@State private var friendInPopUp: UserDTO?
-=======
-	@State var showingChooseTagsPopup: Bool = false
-	@State private var friendInPopUp: User?
->>>>>>> 7835a3ab
 	@State private var friendRequestIdInPopup: UUID?
 
 	// for pop-ups:
