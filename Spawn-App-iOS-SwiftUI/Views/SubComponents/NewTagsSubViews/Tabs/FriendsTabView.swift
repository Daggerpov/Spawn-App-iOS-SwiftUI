--- conflicted
+++ resolved
@@ -8,8 +8,16 @@
 import SwiftUI
 
 struct FriendsTabView: View {
-<<<<<<< HEAD
+    @ObservedObject var viewModel: FriendsTabViewModel
     let user: User
+    
+    init(user: User) {
+        self.user = user
+        self.viewModel = FriendsTabViewModel(
+            userId: user.id,
+            apiService: MockAPIService.isMocking
+                ? MockAPIService() : APIService())
+    }
     
     var body: some View {
         // add friends buttons
@@ -20,6 +28,12 @@
         requestsSection
         recommendedFriendsSection
         friendsSection
+        
+        .onAppear {
+            Task{
+                await viewModel.fetchAllData()
+            }
+        }
     }
     
     var requestsSection: some View {
@@ -77,27 +91,4 @@
             }
         }
     }
-=======
-	@ObservedObject var viewModel: FriendsTabViewModel
-	let user: User
-
-	init(user: User) {
-		self.user = user
-		self.viewModel = FriendsTabViewModel(
-			userId: user.id,
-			apiService: MockAPIService.isMocking
-				? MockAPIService() : APIService())
-	}
-
-	var body: some View {
-		VStack {
-			SearchView(searchPlaceholderText: "search or add friends")
-		}
-		.onAppear {
-			Task{
-				await viewModel.fetchAllData()
-			}
-		}
-	}
->>>>>>> 10fa68f1
 }