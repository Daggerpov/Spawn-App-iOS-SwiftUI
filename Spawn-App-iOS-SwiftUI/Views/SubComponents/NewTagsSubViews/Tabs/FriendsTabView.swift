--- conflicted
+++ resolved
@@ -8,33 +8,30 @@
 import SwiftUI
 
 struct FriendsTabView: View {
-<<<<<<< HEAD
     @ObservedObject var viewModel: FriendsTabViewModel
     let user: User
-    
+
     init(user: User) {
         self.user = user
         self.viewModel = FriendsTabViewModel(
             userId: user.id,
             apiService: MockAPIService.isMocking
-                ? MockAPIService() : APIService())
+            ? MockAPIService(userId: user.id) : APIService())
     }
-    
+
     var body: some View {
-        // add friends buttons
-        
-        // accept friend req buttons
-        SearchView(searchPlaceholderText: "search or add friends")
-        
-        requestsSection
-        recommendedFriendsSection
-        friendsSection
-        
+        VStack {
+            // add friends buttons
+
+            // accept friend req buttons
+                SearchView(searchPlaceholderText: "search or add friends")
+        }
         .onAppear {
             Task{
                 await viewModel.fetchAllData()
             }
         }
+        
     }
     
     var requestsSection: some View {
@@ -92,31 +89,4 @@
             }
         }
     }
-=======
-	@ObservedObject var viewModel: FriendsTabViewModel
-	let user: User
-
-	init(user: User) {
-		self.user = user
-		self.viewModel = FriendsTabViewModel(
-			userId: user.id,
-			apiService: MockAPIService.isMocking
-			? MockAPIService(userId: user.id) : APIService())
-	}
-
-	var body: some View {
-		VStack {
-			// add friends buttons
-
-			// accept friend req buttons
-				SearchView(searchPlaceholderText: "search or add friends")
-		}
-		.onAppear {
-			Task{
-				await viewModel.fetchAllData()
-			}
-		}
-        
-	}
->>>>>>> 72dea6d6
 }