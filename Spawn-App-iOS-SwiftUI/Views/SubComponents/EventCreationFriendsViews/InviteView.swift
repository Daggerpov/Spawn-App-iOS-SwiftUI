--- conflicted
+++ resolved
@@ -10,10 +10,6 @@
 struct InviteView: View {
 	let user: User
 
-<<<<<<< HEAD
-	//TODO: fix the friendtag toggle to look like figma design
-=======
->>>>>>> db7554d1
 	@State private var selectedTab: FriendTagToggle = .friends
 
 	init(user: User) {
@@ -37,38 +33,6 @@
 	}
 }
 
-<<<<<<< HEAD
-extension InviteView {
-	fileprivate var header: some View {
-		HStack {
-			Spacer()
-			Picker("", selection: $selectedTab) {
-				Text("friends")
-					.tag(FriendTagToggle.friends)
-				//TODO: change color of text to universalAccentColor when selected and universalBackgroundColor when not
-
-				Text("tags")
-					.tag(FriendTagToggle.tags)
-				//TODO: change color of text to universalAccentColor when selected and universalBackgroundColor when not
-			}
-			.pickerStyle(SegmentedPickerStyle())
-			.frame(width: 150, height: 40)
-			.background(
-				RoundedRectangle(cornerRadius: universalRectangleCornerRadius)
-					.fill(universalAccentColor)
-			)
-			.overlay(
-				RoundedRectangle(cornerRadius: universalRectangleCornerRadius)
-					.stroke(universalBackgroundColor, lineWidth: 1)
-			)
-			.cornerRadius(universalRectangleCornerRadius)
-			Spacer()
-		}
-		.padding(.horizontal)
-	}
-}
-=======
->>>>>>> db7554d1
 
 @available(iOS 17.0, *)
 #Preview {
