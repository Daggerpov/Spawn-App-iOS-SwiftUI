--- conflicted
+++ resolved
@@ -41,7 +41,6 @@
     @State private var showProfileMenu: Bool = false
 
     @StateObject var userAuth = UserAuthViewModel.shared
-<<<<<<< HEAD
     @StateObject var profileViewModel = ProfileViewModel()
     
     // Add environment object for navigation
@@ -49,9 +48,6 @@
     
     // For the back button
     @State private var showBackButton: Bool = false
-=======
-    @StateObject var profileViewModel: ProfileViewModel
->>>>>>> 6aeb780a
 
     // Check if this is the current user's profile
     private var isCurrentUserProfile: Bool {
