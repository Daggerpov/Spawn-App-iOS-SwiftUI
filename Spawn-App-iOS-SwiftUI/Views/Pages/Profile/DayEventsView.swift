--- conflicted
+++ resolved
@@ -72,17 +72,6 @@
             return universalAccentColor
         }
 
-<<<<<<< HEAD
-        // Check if the event has a friend tag color
-        if let event = event,
-            let hexCode = event.eventFriendTagColorHexCodeForRequestingUser,
-            !hexCode.isEmpty
-        {
-            return Color(hex: hexCode)
-        }
-
-=======
->>>>>>> e33e3c4c
         // Check if activity has a custom color hex code
         if let colorHexCode = activity.colorHexCode, !colorHexCode.isEmpty {
             return Color(hex: colorHexCode)
