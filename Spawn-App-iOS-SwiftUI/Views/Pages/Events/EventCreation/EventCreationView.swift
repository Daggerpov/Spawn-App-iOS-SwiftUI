//
//  EventCreationView.swift
//  Spawn-App-iOS-SwiftUI
//
//  Created by Daniel Agapov on 2025-01-02.
//

import SwiftUI

struct EventCreationView: View {
<<<<<<< HEAD
    @ObservedObject var viewModel: EventCreationViewModel =
        EventCreationViewModel.shared

    @State private var showFullDatePicker: Bool = false  // Toggles the pop-out calendar

    var creatingUser: BaseUserDTO
    var closeCallback: () -> Void

    init(
        creatingUser: BaseUserDTO, feedViewModel: FeedViewModel,
        closeCallback: @escaping () -> Void
    ) {
        self.creatingUser = creatingUser
        self.closeCallback = closeCallback

        // Set the FeedViewModel reference
        viewModel.setFeedViewModel(feedViewModel)
    }

    var body: some View {
        NavigationStack {
            VStack(alignment: .leading, spacing: 16) {
                Text("Create a Spawn")
                    .fontWeight(.bold)
                    .font(.title)
                VStack(alignment: .leading, spacing: 10) {
                    HStack {
                        EventInputFieldLabel(text: "Event Name")

                        if !viewModel.isTitleValid {
                            Image(systemName: "exclamationmark.circle.fill")
                                .foregroundColor(.red)
                                .font(.system(size: 12))
=======
	@ObservedObject var viewModel: EventCreationViewModel =
		EventCreationViewModel.shared

	@State private var showFullDatePicker: Bool = false  // Toggles the pop-out calendar

	var creatingUser: BaseUserDTO
	var closeCallback: () -> Void

	init(creatingUser: BaseUserDTO, closeCallback: @escaping () -> Void) {
		self.creatingUser = creatingUser
		self.closeCallback = closeCallback
	}

	var body: some View {
		NavigationStack {
			ScrollView {
				VStack(alignment: .leading, spacing: 16) {
					VStack(alignment: .leading, spacing: 10) {
						HStack {
							EventInputFieldLabel(text: "Event Name")
							
							if !viewModel.isTitleValid {
								Image(systemName: "exclamationmark.circle.fill")
									.foregroundColor(.red)
									.font(.system(size: 12))
							}
						}
						
						EventInputField(value: $viewModel.event.title, isValid: viewModel.isTitleValid)
						
						if !viewModel.isTitleValid {
							Text("Event name is required")
								.font(.caption)
								.foregroundColor(.red)
								.padding(.horizontal, 5)
								.transition(.opacity)
						}
					}
					.padding(.bottom, 8)

					VStack(alignment: .leading, spacing: 10) {
						HStack {
							EventInputFieldLabel(text: "Invite Friends")
							
							if !viewModel.isInvitesValid {
								Image(systemName: "exclamationmark.circle.fill")
									.foregroundColor(.red)
									.font(.system(size: 12))
							}
						}
						
                        HStack {
                            selectedFriendsView
                            Spacer()
                            selectedTagsView
>>>>>>> a8f7bc74
                        }
                    }

                    EventInputField(
                        value: $viewModel.event.title,
                        isValid: viewModel.isTitleValid)

                    if !viewModel.isTitleValid {
                        Text("Event name is required")
                            .font(.caption)
                            .foregroundColor(.red)
                            .padding(.horizontal, 5)
                            .transition(.opacity)
                    }
                }
                .padding(.bottom, 8)

                VStack(alignment: .leading, spacing: 10) {
                    HStack {
                        EventInputFieldLabel(text: "Invite Friends")

                        if !viewModel.isInvitesValid {
                            Image(systemName: "exclamationmark.circle.fill")
                                .foregroundColor(.red)
                                .font(.system(size: 12))
                        }
                    }

                    HStack {
                        selectedFriendsView
                        Spacer()
                        selectedTagsView
                    }

                    if !viewModel.isInvitesValid {
                        Text("At least one friend or tag must be invited")
                            .font(.caption)
                            .foregroundColor(.red)
                            .padding(.horizontal, 5)
                            .transition(.opacity)
                    }
                }
                .padding(.bottom, 8)

                HStack(spacing: 20) {
                    VStack(alignment: .leading, spacing: 10) {
                        EventInputFieldLabel(text: "Date")
                        datePickerView
                            .padding(.bottom, 8)
                    }
                    VStack(alignment: .leading, spacing: 10) {
                        EventInputFieldLabel(text: "Start Time")
                        startTimeView
                    }
                    .frame(minWidth: 0, maxWidth: .infinity)

                    VStack(alignment: .leading, spacing: 10) {
                        EventInputFieldLabel(text: "End Time")
                        endTimeView
                    }
                    .frame(minWidth: 0, maxWidth: .infinity)
                }
                .padding(.bottom, 12)

                EventInputFieldLabel(text: "Location")
                EventInputField(
                    iconName: "mappin.and.ellipse",
                    value: Binding(
                        get: { viewModel.event.location?.name ?? "" },
                        set: { newValue in
                            if let unwrappedNewValue = newValue {
                                if viewModel.event.location == nil {
                                    viewModel.event.location = Location(
                                        id: UUID(), name: unwrappedNewValue,
                                        latitude: 0, longitude: 0)
                                } else {
                                    viewModel.event.location?.name =
                                        unwrappedNewValue
                                }
                            }
                        }
                    ),
                    isValid: true
                )
                .padding(.bottom, 8)

                EventInputFieldLabel(text: "Caption")
                EventInputField(value: $viewModel.event.note, isValid: true)
                    .padding(.bottom, 16)

                // Error message display
                if !viewModel.creationMessage.isEmpty {
                    Text(viewModel.creationMessage)
                        .font(.caption)
                        .foregroundColor(.red)
                        .padding(.bottom, 8)
                        .multilineTextAlignment(.center)
                        .frame(maxWidth: .infinity)
                }

                Button(action: {
                    viewModel.validateEventForm()
                    if viewModel.isFormValid {
                        Task {
                            await viewModel.createEvent()
                        }
                        closeCallback()
                    }
                }) {
                    EventSubmitButtonView(
                        backgroundColor: viewModel.isFormValid
                            ? universalSecondaryColor : Color.gray)
                }
                .disabled(!viewModel.isFormValid)
                .onChange(of: viewModel.event.title) { _ in
                    viewModel.validateEventForm()
                }
                .onChange(of: viewModel.selectedFriends) { _ in
                    viewModel.validateEventForm()
                }
                .onChange(of: viewModel.selectedTags) { _ in
                    viewModel.validateEventForm()
                }
                .padding(.top, 24)  // Increased padding
            }
            .padding(.horizontal, 16)  // Reduced horizontal padding from 32
            .padding(.vertical, 24)  // Added vertical padding
            .background(universalBackgroundColor)
            .frame(maxWidth: .infinity, maxHeight: .infinity)
        }
        .scrollIndicators(.hidden)  // Hide scroll indicators
        .background(universalBackgroundColor)
        .onAppear {
            viewModel.validateEventForm()
        }
    }
    //		.background(universalBackgroundColor)
    //		.cornerRadius(universalRectangleCornerRadius)
    //		.environmentObject(viewModel)
}

struct EventInputFieldLabel: View {
    var text: String

    var body: some View {
        Text(text)
            .font(Font.custom("Poppins", size: 16))
            .kerning(1)
            .foregroundColor(universalAccentColor)
            .bold()
    }
}

struct EventInputField: View {
    var iconName: String?
    @Binding var value: String?
    var isValid: Bool = true

    var body: some View {
        HStack {
            if let icon = iconName {
                Image(systemName: icon)
                    .foregroundColor(.secondary)
            }
            TextField(
                "",
                text: Binding(
                    get: { value ?? "" },
                    set: { newValue in
                        // Safely update the value outside of the view update
                        DispatchQueue.main.async {
                            value = newValue.isEmpty ? nil : newValue
                        }
                    }
                )
            )
        }
        .foregroundColor(universalAccentColor)
        .padding()
        .background(
            Rectangle()
                .foregroundColor(.clear)
                .frame(maxWidth: .infinity, minHeight: 46, maxHeight: 46)
                .cornerRadius(15)
                .overlay(
                    RoundedRectangle(cornerRadius: 15)
                        .inset(by: 0.75)
                        .stroke(isValid ? .black : .red, lineWidth: 1.5)
                )
        )
    }
}

struct TimePicker: View {
    var iconName: String
    var wideImage: Bool?
    @Binding var date: Date

    var body: some View {
        HStack {
            if wideImage != nil {
                Image(systemName: iconName)
                    .resizable()
                    .frame(width: 32, height: 26)
                    .foregroundColor(.secondary)
            } else {
                Image(systemName: iconName)
                    .resizable()
                    .frame(width: 24, height: 24)
                    .foregroundColor(.secondary)
            }

            DatePicker(
                "",
                selection: $date,
                displayedComponents: .hourAndMinute
            )
            .labelsHidden()
        }
        .padding()
        .background(
            Rectangle()
                .foregroundColor(.clear)
                .frame(maxWidth: .infinity)
                .cornerRadius(15)
        )
    }

    // Helper function to check if the date is the current time
    private func isNow(_ date: Date) -> Bool {
        let calendar = Calendar.current
        let now = Date()
        return calendar.isDate(date, inSameDayAs: now)
            && calendar.component(.hour, from: date)
                == calendar.component(.hour, from: now)
            && calendar.component(.minute, from: date)
                == calendar.component(.minute, from: now)
    }

    // Helper function to format the time
    private func formattedTime(_ date: Date) -> String {
        let formatter = DateFormatter()
        formatter.dateFormat = "h:mm a"  // Customize the format as needed
        return formatter.string(from: date)
    }
}

extension EventCreationView {
    var selectedFriendsView: some View {
        HStack {
            ForEach(viewModel.selectedFriends) { friend in
                if let pfpUrl = friend.profilePicture {
                    AsyncImage(url: URL(string: pfpUrl)) {
                        image in
                        image
                            .ProfileImageModifier(imageType: .eventParticipants)
                    } placeholder: {
                        Circle()
                            .fill(Color.gray)
                            .frame(width: 25, height: 25)
                    }
                } else {
                    Circle()
                        .fill(Color.gray)
                        .frame(width: 25, height: 25)
                }
            }
            NavigationLink(destination: {
                InviteView(user: creatingUser)
                    .environmentObject(viewModel)
            }) {
                ZStack {
                    Circle()
                        .fill(Color.gray.opacity(0.2))
                    Circle()
                        .stroke(
                            .secondary,
                            style: StrokeStyle(
                                lineWidth: 2,
                                dash: [5, 3]  // Length of dash and gap
                            )
                        )
                    Image(systemName: "plus")
                        .foregroundColor(.secondary)
                }
                .frame(width: 30, height: 30)
            }
            .padding(.leading, 12)
        }
    }

    var selectedTagsView: some View {
        HStack {
            let displayedTags = viewModel.selectedTags
                .prefix(2)
            let remainingCount =
                viewModel.selectedTags.count
                - displayedTags.count

            ForEach(displayedTags) { tag in
                Text(tag.displayName)
                    .font(
                        .system(size: 14, weight: .medium)
                    )
                    .padding(.horizontal, 10)
                    .padding(.vertical, 5)
                    .background(
                        Color(hex: tag.colorHexCode)
                    )
                    .foregroundColor(.white)
                    .clipShape(Capsule())
            }

            if remainingCount > 0 {
                Text("+\(remainingCount) more")
                    .font(
                        .system(size: 14, weight: .medium)
                    )
                    .padding(.horizontal, 10)
                    .padding(.vertical, 5)
                    .background(universalAccentColor)
                    .foregroundColor(.white)
                    .clipShape(Capsule())
            }
        }
    }

    var startTimeView: some View {
        TimePicker(
            iconName: "clock.fill",
            date: Binding(
                get: {
                    viewModel.event.startTime
                        ?? viewModel.combineDateAndTime(
                            viewModel.selectedDate, time: Date())
                },
                set: { time in
                    viewModel.event.startTime =
                        viewModel.combineDateAndTime(
                            viewModel.selectedDate, time: time)
                }
            )
        )
    }

    var endTimeView: some View {
        TimePicker(
            iconName: "clock.badge.checkmark.fill",
            wideImage: true,
            date: Binding(
                get: {
                    viewModel.event.endTime
                        ?? viewModel.combineDateAndTime(
                            viewModel.selectedDate,
                            time: Date()
                                .addingTimeInterval(2 * 60 * 60)  // adds 2 hours
                        )
                },
                set: { time in
                    viewModel.event.endTime = viewModel.combineDateAndTime(
                        viewModel.selectedDate, time: time)
                }
            )
        )
    }

    var fullDatePickerView: some View {
        VStack {
            Text("Select a Date")
                .font(.headline)
                .padding()
            DatePicker(
                "Select Date",
                selection: $viewModel.selectedDate,
                displayedComponents: .date
            )
            .datePickerStyle(GraphicalDatePickerStyle())
            .labelsHidden()
            .padding()

            Button("Done") {
                showFullDatePicker = false
            }
            .padding()
            .frame(maxWidth: .infinity)
            .foregroundColor(Color(.systemGray6))
            .cornerRadius(10)
            .padding()
        }
        .presentationDetents([.medium])
    }

    var datePickerView: some View {
        HStack {
            Image(systemName: "calendar")
                .resizable()
                .frame(width: 24, height: 24)
                .foregroundColor(.secondary)
                .padding(.leading)
            Button(action: { showFullDatePicker = true }) {
                Text(viewModel.formatDate(viewModel.selectedDate))
                    .padding()
                    .foregroundColor(.primary)
                    .background(
                        Rectangle()
                            .foregroundColor(
                                Color(hex: "#D9D9D2")
                            )
                            .background(
                                Color(
                                    .init(
                                        gray: 0,
                                        alpha: 0.055)
                                )
                            )
                            .frame(
                                maxWidth: .infinity,
                                minHeight: 46,
                                maxHeight: 46
                            )
                            .cornerRadius(15)
                    )
            }
        }
        .sheet(isPresented: $showFullDatePicker) {
            fullDatePickerView
        }
    }
}

@available(iOS 17, *)
#Preview {
    @Previewable @StateObject var appCache = AppCache.shared
<<<<<<< HEAD
    EventCreationView(
        creatingUser: .danielAgapov,
        feedViewModel: FeedViewModel(
            apiService: MockAPIService(userId: UUID()), userId: UUID()),
        closeCallback: {
        }
    ).environmentObject(appCache)
}
=======
	EventCreationView(
		creatingUser: .danielAgapov,
		closeCallback: {
        }).environmentObject(appCache)
}
>>>>>>> a8f7bc74
<|MERGE_RESOLUTION|>--- conflicted
+++ resolved
@@ -8,7 +8,6 @@
 import SwiftUI
 
 struct EventCreationView: View {
-<<<<<<< HEAD
     @ObservedObject var viewModel: EventCreationViewModel =
         EventCreationViewModel.shared
 
@@ -17,16 +16,10 @@
     var creatingUser: BaseUserDTO
     var closeCallback: () -> Void
 
-    init(
-        creatingUser: BaseUserDTO, feedViewModel: FeedViewModel,
-        closeCallback: @escaping () -> Void
-    ) {
-        self.creatingUser = creatingUser
-        self.closeCallback = closeCallback
-
-        // Set the FeedViewModel reference
-        viewModel.setFeedViewModel(feedViewModel)
-    }
+	init(creatingUser: BaseUserDTO, closeCallback: @escaping () -> Void) {
+		self.creatingUser = creatingUser
+		self.closeCallback = closeCallback
+	}
 
     var body: some View {
         NavigationStack {
@@ -42,63 +35,6 @@
                             Image(systemName: "exclamationmark.circle.fill")
                                 .foregroundColor(.red)
                                 .font(.system(size: 12))
-=======
-	@ObservedObject var viewModel: EventCreationViewModel =
-		EventCreationViewModel.shared
-
-	@State private var showFullDatePicker: Bool = false  // Toggles the pop-out calendar
-
-	var creatingUser: BaseUserDTO
-	var closeCallback: () -> Void
-
-	init(creatingUser: BaseUserDTO, closeCallback: @escaping () -> Void) {
-		self.creatingUser = creatingUser
-		self.closeCallback = closeCallback
-	}
-
-	var body: some View {
-		NavigationStack {
-			ScrollView {
-				VStack(alignment: .leading, spacing: 16) {
-					VStack(alignment: .leading, spacing: 10) {
-						HStack {
-							EventInputFieldLabel(text: "Event Name")
-							
-							if !viewModel.isTitleValid {
-								Image(systemName: "exclamationmark.circle.fill")
-									.foregroundColor(.red)
-									.font(.system(size: 12))
-							}
-						}
-						
-						EventInputField(value: $viewModel.event.title, isValid: viewModel.isTitleValid)
-						
-						if !viewModel.isTitleValid {
-							Text("Event name is required")
-								.font(.caption)
-								.foregroundColor(.red)
-								.padding(.horizontal, 5)
-								.transition(.opacity)
-						}
-					}
-					.padding(.bottom, 8)
-
-					VStack(alignment: .leading, spacing: 10) {
-						HStack {
-							EventInputFieldLabel(text: "Invite Friends")
-							
-							if !viewModel.isInvitesValid {
-								Image(systemName: "exclamationmark.circle.fill")
-									.foregroundColor(.red)
-									.font(.system(size: 12))
-							}
-						}
-						
-                        HStack {
-                            selectedFriendsView
-                            Spacer()
-                            selectedTagsView
->>>>>>> a8f7bc74
                         }
                     }
 
@@ -532,19 +468,8 @@
 @available(iOS 17, *)
 #Preview {
     @Previewable @StateObject var appCache = AppCache.shared
-<<<<<<< HEAD
-    EventCreationView(
-        creatingUser: .danielAgapov,
-        feedViewModel: FeedViewModel(
-            apiService: MockAPIService(userId: UUID()), userId: UUID()),
-        closeCallback: {
-        }
-    ).environmentObject(appCache)
-}
-=======
 	EventCreationView(
 		creatingUser: .danielAgapov,
 		closeCallback: {
         }).environmentObject(appCache)
-}
->>>>>>> a8f7bc74
+}