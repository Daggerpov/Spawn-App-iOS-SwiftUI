--- conflicted
+++ resolved
@@ -434,11 +434,6 @@
         creatingUser: .danielAgapov,
         closeCallback: {
         },
-<<<<<<< HEAD
         selectedTab: .constant(TabType.creation)
     ).environmentObject(AppCache.shared)
-=======
-        selectedTab: .constant(TabType.activities)
-    ).environmentObject(appCache)
->>>>>>> 85415742
 }