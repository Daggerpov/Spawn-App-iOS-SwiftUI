import SwiftUI

struct ActivityDateTimeView: View {
    @Binding var selectedHour: Int
    @Binding var selectedMinute: Int
    @Binding var isAM: Bool
    @Binding var activityTitle: String
    @Binding var selectedDuration: ActivityDuration
    let onNext: () -> Void
    let onBack: (() -> Void)?
    
    // Access to the view model to update selectedDate
    @ObservedObject private var viewModel = ActivityCreationViewModel.shared
    
    // Environment for color scheme detection
    @Environment(\.colorScheme) private var colorScheme
    
    // State for day selection - initialize safely
    @State private var selectedDay: DayOption = .today
    
    // State for tomorrow's default time
    @State private var tomorrowHour: Int = 10
    @State private var tomorrowMinute: Int = 45
    @State private var tomorrowIsAM: Bool = false
    
    // Validation state
    @State private var showTitleError: Bool = false
    
    // State for comprehensive changes confirmation
    @State private var showSaveConfirmation: Bool = false
    
    // Available options for the pickers
    private let hours = Array(1...12)
    private let minutes = [0, 15, 30, 45]
    private let amPmOptions = ["AM", "PM"]
    
    enum DayOption: CaseIterable {
        case yesterday
        case today
        case tomorrow
        
        var title: String {
            switch self {
            case .yesterday: return "Yesterday"
            case .today: return "Today"
            case .tomorrow: return "Tomorrow"
            }
        }
        
        // Only show options that make sense based on current context
        static var availableOptions: [DayOption] {
            let calendar = Calendar.current
            let now = Date()
            let viewModel = ActivityCreationViewModel.shared
            
            var options: [DayOption] = [.today, .tomorrow]
            
            // Add yesterday option if editing an existing activity and it was created yesterday
            // Add safety checks to prevent crashes
            guard viewModel.isEditingExistingActivity,
                  let activityDate = viewModel.originalDate else {
                return options
            }
            
            guard let yesterday = calendar.date(byAdding: .day, value: -1, to: now) else {
                return options
            }
            
            let activityDay = calendar.startOfDay(for: activityDate)
            let yesterdayDay = calendar.startOfDay(for: yesterday)
            
            if activityDay == yesterdayDay {
                options.insert(.yesterday, at: 0)
            }
            
            // Ensure we always return at least one option to prevent crashes
            return options.isEmpty ? [.today] : options
        }
    }
    
    // MARK: - Adaptive Colors
    
    private var pickerBackgroundColor: Color {
        switch colorScheme {
        case .dark:
            return Color(red: 0.15, green: 0.15, blue: 0.15)
        case .light:
            return .white
        @unknown default:
            return .white
        }
    }
    
    private var pickerTextColor: Color {
        switch colorScheme {
        case .dark:
            return .white
        case .light:
            return Color(red: 0.11, green: 0.11, blue: 0.11)
        @unknown default:
            return Color(red: 0.11, green: 0.11, blue: 0.11)
        }
    }
    
    private var separatorColor: Color {
        switch colorScheme {
        case .dark:
            return Color.white.opacity(0.3)
        case .light:
            return Color(red: 0.52, green: 0.49, blue: 0.49)
        @unknown default:
            return Color(red: 0.52, green: 0.49, blue: 0.49)
        }
    }
    
    private var headerTextColor: Color {
        switch colorScheme {
        case .dark:
            return .white
        case .light:
            return Color(red: 0.11, green: 0.11, blue: 0.11)
        @unknown default:
            return Color(red: 0.11, green: 0.11, blue: 0.11)
        }
    }
    
    private var secondaryTextColor: Color {
        switch colorScheme {
        case .dark:
            return Color.white.opacity(0.7)
        case .light:
            return Color(red: 0.52, green: 0.49, blue: 0.49)
        @unknown default:
            return Color(red: 0.52, green: 0.49, blue: 0.49)
        }
    }
    
    private var textFieldBackgroundColor: Color {
        switch colorScheme {
        case .dark:
            return Color(red: 0.15, green: 0.15, blue: 0.15)
        case .light:
            return .white
        @unknown default:
            return .white
        }
    }
    
    private var textFieldBorderColor: Color {
        switch colorScheme {
        case .dark:
            return Color.white.opacity(0.3)
        case .light:
            return Color(red: 0.52, green: 0.49, blue: 0.49)
        @unknown default:
            return Color(red: 0.52, green: 0.49, blue: 0.49)
        }
    }
    
    private var titleLabelColor: Color {
        switch colorScheme {
        case .dark:
            return .white
        case .light:
            return Color(red: 0.15, green: 0.14, blue: 0.14)
        @unknown default:
            return Color(red: 0.15, green: 0.14, blue: 0.14)
        }
    }
    
    private var stepIndicatorInactiveColor: Color {
        switch colorScheme {
        case .dark:
            return Color.white.opacity(0.3)
        case .light:
            return Color(red: 0.88, green: 0.85, blue: 0.85)
        @unknown default:
            return Color(red: 0.88, green: 0.85, blue: 0.85)
        }
    }
    
    // MARK: - Picker Views
    
    private var dayPickerView: some View {
        let availableOptions = DayOption.availableOptions
        let safeSelectedDay = availableOptions.contains(selectedDay) ? selectedDay : (availableOptions.first ?? .today)
        
        return Picker("Day", selection: Binding(
            get: { safeSelectedDay },
            set: { newValue in 
                selectedDay = newValue
            }
        )) {
            ForEach(availableOptions, id: \.self) { day in
                Text(day.title)
                    .font(Font.custom("Onest", size: 22))
                    .foregroundColor(pickerTextColor)
                    .tag(day)
            }
        }
        .pickerStyle(.wheel)
        .frame(width: 130)
        .clipped()
        .onChange(of: selectedDay) { _ in
            if selectedDay == .tomorrow {
                selectedHour = tomorrowHour
                selectedMinute = validateMinuteForPicker(tomorrowMinute)
                isAM = tomorrowIsAM
            }
            updateSelectedDate()
            syncCurrentValuesToViewModel()
            // Validate time in real-time when day changes
            Task {
                await viewModel.validateActivityForm()
            }
        }
        .onAppear {
            // Ensure selectedDay is valid when the picker appears
            let currentOptions = DayOption.availableOptions
            if !currentOptions.contains(selectedDay) {
                selectedDay = currentOptions.first ?? .today
            }
        }
    }
    
    private var hourPickerView: some View {
        Picker("Hour", selection: $selectedHour) {
            ForEach(hours, id: \.self) { h in
                Text("\(h)")
                    .font(.custom("Onest", size: 26))
                    .foregroundColor(pickerTextColor)
                    .tag(h)
            }
        }
        .pickerStyle(.wheel)
        .frame(width: 50)
        .clipped()
        .onChange(of: selectedHour) { _ in
            if selectedDay == .tomorrow {
                tomorrowHour = selectedHour
            }
            updateSelectedDate()
            syncCurrentValuesToViewModel()
            // Validate time in real-time
            Task {
                await viewModel.validateActivityForm()
            }
        }
    }
    
    private var minutePickerView: some View {
        Picker("Minute", selection: Binding(
            get: {
                // Ensure the selected minute is always valid for the picker
                return minutes.contains(selectedMinute) ? selectedMinute : validateMinuteForPicker(selectedMinute)
            },
            set: { newValue in
                selectedMinute = newValue
            }
        )) {
            ForEach(minutes, id: \.self) { m in
                Text(String(format: "%02d", m))
                    .font(.custom("Onest", size: 26))
                    .foregroundColor(pickerTextColor)
                    .tag(m)
            }
        }
        .pickerStyle(.wheel)
        .frame(width: 60)
        .clipped()
        .onChange(of: selectedMinute) { _ in
            if selectedDay == .tomorrow {
                tomorrowMinute = selectedMinute
            }
            updateSelectedDate()
            syncCurrentValuesToViewModel()
            // Validate time in real-time
            Task {
                await viewModel.validateActivityForm()
            }
        }
    }
    
    private var amPmPickerView: some View {
        Picker("AM/PM", selection: $isAM) {
            Text("AM")
                .font(.custom("Onest", size: 26))
                .foregroundColor(pickerTextColor)
                .tag(true)
            Text("PM")
                .font(.custom("Onest", size: 26))
                .foregroundColor(pickerTextColor)
                .tag(false)
        }
        .pickerStyle(.wheel)
        .frame(width: 60)
        .clipped()
        .onChange(of: isAM) { _ in
            if selectedDay == .tomorrow {
                tomorrowIsAM = isAM
            }
            updateSelectedDate()
            syncCurrentValuesToViewModel()
            // Validate time in real-time
            Task {
                await viewModel.validateActivityForm()
            }
        }
    }
    
    private func durationButton(for duration: ActivityDuration) -> some View {
        let isSelected = selectedDuration == duration
        let borderColor = isSelected ? Color(hex: colorsIndigo500) : secondaryTextColor
        
        return Button(action: { 
            selectedDuration = duration
            viewModel.selectedDuration = duration
            syncCurrentValuesToViewModel()
            // Validate time in real-time when duration changes
            Task {
                await viewModel.validateActivityForm()
            }
        }) {
            Text(duration.title)
                .font(.custom("Onest", size: 16).weight(isSelected ? .bold : .medium))
                .foregroundColor(isSelected ? borderColor : secondaryTextColor)
                .padding(.horizontal, 10)
                .padding(.vertical, 12)
                .fixedSize(horizontal: true, vertical: false)
                .background(durationButtonBackground(isSelected: isSelected, borderColor: borderColor))
        }
        .buttonStyle(PlainButtonStyle())
    }
    
    private func durationButtonBackground(isSelected: Bool, borderColor: Color) -> some View {
        RoundedRectangle(cornerRadius: 12)
            .fill(.clear)
            .overlay(
                RoundedRectangle(cornerRadius: 12)
                    .stroke(borderColor, lineWidth: isSelected ? 2 : 1)
            )
    }
    
    var body: some View {
        VStack(spacing: 0) {
            // Header (Friend Requests style)
            if let onBack = onBack {
                HStack {
                    ActivityBackButton {
                        // Sync current values to view model before checking changes
                        // Check for local changes before syncing
                        let hasLocalChanges = hasAnyLocalChanges()
                        
                        if hasLocalChanges {
                            showSaveConfirmation = true
                        } else {
                            onBack()
                        }
                    }
                    
                    Spacer()
                    
                    Text("What time?")
                        .font(.onestSemiBold(size: 20))
                        .foregroundColor(headerTextColor)
                    
                    Spacer()
                    
                    // Invisible chevron to balance the back button
                    Image(systemName: "chevron.left")
                        .font(.system(size: 20, weight: .semibold))
                        .foregroundColor(.clear)
                }
                .padding(.horizontal, 25)
                .padding(.vertical, 12)
            } else {
                HStack {
                    // Invisible chevron to balance layout when no back
                    Image(systemName: "chevron.left")
                        .font(.onestSemiBold(size: 20))
                        .foregroundColor(.clear)
                    Spacer()
                    Text("What time?")
                        .font(.onestSemiBold(size: 20))
                        .foregroundColor(headerTextColor)
                    Spacer()
                    Image(systemName: "chevron.left")
                        .font(.onestSemiBold(size: 20))
                        .foregroundColor(.clear)
                }
                .padding(.horizontal, 25)
                .padding(.vertical, 12)
            }
            Text("Set a time for your Activity")
                .font(.custom("Onest", size: 16))
                .foregroundColor(secondaryTextColor)
            
            ScrollView {
                VStack(spacing: 0) {
                    // Time Picker Section - Updated to match Figma design
                    VStack(spacing: 0) {
                        ZStack {
                            // Background
                            Rectangle()
                                .fill(pickerBackgroundColor)
                                .frame(height: 265)
                                .cornerRadius(12)
                            
                            // Horizontal separator lines
                            VStack(spacing: 0) {
                                Rectangle()
                                    .fill(separatorColor)
                                    .frame(height: 0.31)
                                    .offset(y: -18.25)
                                Rectangle()
                                    .fill(separatorColor)
                                    .frame(height: 0.31)
                                    .offset(y: 20.5)
                            }
                            
                            // Picker content
                            HStack(spacing: 10) {
                                dayPickerView
                                hourPickerView
                                minutePickerView
                                amPmPickerView
                            }
                            .offset(x: 4, y: 1.13)
                        }
                        .frame(height: 265)
                    }
                    .padding(.top, 4)
                    .padding(.bottom, 4)
                    
                    // Title Section
                    VStack(alignment: .leading, spacing: 6) {
                        HStack {
                            Text("Title")
                                .font(.custom("Onest", size: 16))
                                .foregroundColor(showTitleError ? .red : titleLabelColor)
                            
                            if showTitleError {
                                Text("*")
                                    .font(.custom("Onest", size: 16))
                                    .foregroundColor(.red)
                            }
                            Spacer()
                        }
                        
                        TextField("Enter Activity Title", text: $activityTitle)
                            .font(.custom("Onest", size: 16))
                            .foregroundColor(secondaryTextColor)
                            .padding(EdgeInsets(top: 12, leading: 16, bottom: 12, trailing: 16))
                            .background(
                                RoundedRectangle(cornerRadius: 8)
                                    .fill(textFieldBackgroundColor)
                                    .overlay(
                                        RoundedRectangle(cornerRadius: 8)
                                            .inset(by: 0.5)
                                            .stroke(showTitleError ? .red : textFieldBorderColor, lineWidth: 1)
                                    )
                            )
                            .onChange(of: activityTitle) { newValue in
                                // Update the activity title in the view model
                                viewModel.activity.title = newValue.isEmpty ? nil : newValue
                                // Hide error when user starts typing
                                if !newValue.trimmingCharacters(in: .whitespaces).isEmpty {
                                    showTitleError = false
                                }
                                syncCurrentValuesToViewModel()
                            }
                        
                        if showTitleError {
                            Text("Activity title is required")
                                .font(.custom("Onest", size: 12))
                                .foregroundColor(.red)
                        }
                        
                    }
                    .padding(.horizontal, 50)
                    .padding(.bottom, 24)
                    
                    // Activity Duration Section
                    VStack(alignment: .leading, spacing: 12) {
                        HStack {
                            Text("Activity Duration")
                                .font(.custom("Onest", size: 16).weight(.medium))
                                .foregroundColor(titleLabelColor)
                            Spacer()
                        }
                        
                        // Duration buttons - horizontal layout with Figma styling
                        HStack(spacing: 8) {
                            ForEach(ActivityDuration.allCases, id: \.self) { duration in
                                durationButton(for: duration)
                            }
                        }
                        
                    }
<<<<<<< HEAD
                    .padding(.horizontal, 50)
                    .padding(.bottom, 50)
                    
                    
                    // Time validation error message
                    if !viewModel.timeValidationMessage.isEmpty {
                        Text(viewModel.timeValidationMessage)
                            .font(.custom("Onest", size: 12))
                            .foregroundColor(.red)
                            .padding(.bottom, 8)
                    }
                    
                    // Next Step Button
                    Enhanced3DButton(title: "Next Step (Location)") {
                        let trimmedTitle = activityTitle.trimmingCharacters(in: .whitespaces)
                        if trimmedTitle.isEmpty {
                            showTitleError = true
                            return
                        }
                        showTitleError = false
                        
                        // Sync current values and validate time
                        syncCurrentValuesToViewModel()
                        Task {
                            await viewModel.validateActivityForm()
                            
                            await MainActor.run {
                                if viewModel.isTimeValid {
                                    onNext()
                                }
                                // If time is invalid, the error message will be displayed
                            }
=======
                    .padding(.horizontal, 20)
                }
                .padding(.bottom, 12)
            }
            
            Spacer()
            
            // Time validation error message
            if !viewModel.timeValidationMessage.isEmpty {
                Text(viewModel.timeValidationMessage)
                    .font(.custom("Onest", size: 12))
                    .foregroundColor(.red)
                    .padding(.horizontal, 20)
                    .padding(.bottom, 8)
            }
            
                // Next Step Button
                Enhanced3DButton(title: "Next Step (Location)") {
                    print("🔍 DEBUG: Next Step button tapped in ActivityDateTimeView")
                    let trimmedTitle = activityTitle.trimmingCharacters(in: .whitespaces)
                    if trimmedTitle.isEmpty {
                        showTitleError = true
                        return
                    }
                    showTitleError = false
                    
                    print("🔍 DEBUG: About to sync current values to view model")
                    // Sync current values and validate time
                    syncCurrentValuesToViewModel()
                    print("🔍 DEBUG: Synced values, starting validation task")
                    Task {
                        print("🔍 DEBUG: Inside validation task")
                        await viewModel.validateActivityForm()
                        print("🔍 DEBUG: Validation completed, about to run on MainActor")
                        
                        await MainActor.run {
                            print("🔍 DEBUG: On MainActor, isTimeValid: \(viewModel.isTimeValid)")
                            if viewModel.isTimeValid {
                                print("🔍 DEBUG: Time is valid, calling onNext()")
                                onNext()
                                print("🔍 DEBUG: onNext() completed")
                            }
                            // If time is invalid, the error message will be displayed
>>>>>>> 41b2dc90
                        }
                    }
                    .padding(.horizontal, 50)
                    
                    // Step indicators
                    StepIndicatorView(currentStep: 1, totalSteps: 3)
                        .padding(.top, 16)
                }
<<<<<<< HEAD
            }
=======
            .padding(.horizontal, 20)
>>>>>>> 41b2dc90
            
          
        }
        .background(universalBackgroundColor)
        .onAppear {
            initializeDateAndTime()
        }
        .alert("Save All Changes?", isPresented: $showSaveConfirmation) {
            Button("Don't Save", role: .destructive) {
                // Reset to original values and go back without saving
                viewModel.resetToOriginalValues()
                onBack?()
            }
			Button("Save All Changes") {
                // Save changes by calling onNext to proceed through the flow
                let trimmedTitle = activityTitle.trimmingCharacters(in: .whitespaces)
                if trimmedTitle.isEmpty {
                    showTitleError = true
                    return
                }
                showTitleError = false
                syncCurrentValuesToViewModel()
                
                // For editing flow, we need to save ALL changes and close the flow
                // This means updating the activity with all the accumulated changes
                Task {
                    await viewModel.updateActivity()
                    await MainActor.run {
                        onBack?()
                    }
                }
            }
            Button("Cancel", role: .cancel) {
                // Stay on the current screen
            }
        } message: {
            Text("You have unsaved changes.")
        }
    }
    
    // MARK: - Helper Methods
    
    // Helper function to validate minute values for picker compatibility
    private func validateMinuteForPicker(_ minute: Int) -> Int {
        return minutes.min(by: { abs($0 - minute) < abs($1 - minute) }) ?? 0
    }
    
    private func hasAnyLocalChanges() -> Bool {
        guard viewModel.isEditingExistingActivity else { return false }
        
        // Check title changes
        let currentTitle = activityTitle.trimmingCharacters(in: .whitespaces)
        let originalTitle = viewModel.originalTitle?.trimmingCharacters(in: .whitespaces) ?? ""
        if currentTitle != originalTitle {
            return true
        }
        
        // Check other changes using view model's computed properties
        // But first sync the current values to make sure they're up to date
        syncCurrentValuesToViewModel()
        
        return viewModel.dateChanged || viewModel.durationChanged || viewModel.locationChanged
    }
    
    
    private func syncCurrentValuesToViewModel() {
        print("🔍 DEBUG: syncCurrentValuesToViewModel started")
        // Update activity title
        let trimmedTitle = activityTitle.trimmingCharacters(in: .whitespaces)
        viewModel.activity.title = trimmedTitle.isEmpty ? nil : trimmedTitle
        print("🔍 DEBUG: Set activity title to: '\(viewModel.activity.title ?? "nil")'")
        
        // Update selected date
        print("🔍 DEBUG: About to update selected date")
        updateSelectedDate()
        print("🔍 DEBUG: Updated selected date to: \(viewModel.selectedDate)")
        
        // Update duration
        viewModel.selectedDuration = selectedDuration
        print("🔍 DEBUG: Set duration to: \(selectedDuration)")
        print("🔍 DEBUG: syncCurrentValuesToViewModel completed")
    }
    
    private func updateSelectedDate() {
        print("🔍 DEBUG: updateSelectedDate started")
        let calendar = Calendar.current
        let now = Date()
        
        print("🔍 DEBUG: selectedDay: \(selectedDay), selectedHour: \(selectedHour), selectedMinute: \(selectedMinute), isAM: \(isAM)")
        
        // Get the base date (today or tomorrow)
        let baseDate: Date
        switch selectedDay {
        case .yesterday:
            baseDate = calendar.date(byAdding: .day, value: -1, to: now) ?? now
        case .today:
            baseDate = now
        case .tomorrow:
            baseDate = calendar.date(byAdding: .day, value: 1, to: now) ?? now
        }
        
        print("🔍 DEBUG: baseDate: \(baseDate)")
        
        // Convert 12-hour to 24-hour format
        let hour24 = isAM ? (selectedHour == 12 ? 0 : selectedHour) : (selectedHour == 12 ? 12 : selectedHour + 12)
        print("🔍 DEBUG: hour24: \(hour24)")
        
        var dateComponents = calendar.dateComponents([.year, .month, .day], from: baseDate)
        dateComponents.hour = hour24
        dateComponents.minute = selectedMinute
        dateComponents.second = 0
        
        print("🔍 DEBUG: dateComponents: \(dateComponents)")
        
        if let finalDate = calendar.date(from: dateComponents) {
            print("🔍 DEBUG: Setting viewModel.selectedDate to: \(finalDate)")
            viewModel.selectedDate = finalDate
        } else {
            print("🔍 DEBUG: Failed to create finalDate from dateComponents")
        }
        print("🔍 DEBUG: updateSelectedDate completed")
    }
    
    private func initializeDateAndTime() {
        // Set initial duration in view model
        viewModel.selectedDuration = selectedDuration
        
        // Set initial title if not empty
        if !activityTitle.isEmpty {
            viewModel.activity.title = activityTitle
        }
        
        // Determine the correct day option based on the existing activity's date if editing
        if viewModel.isEditingExistingActivity {
            selectedDay = determineDayOptionFromActivityDate()
        }
        
        // Ensure selectedDay is valid for the current available options
        let currentOptions = DayOption.availableOptions
        if !currentOptions.contains(selectedDay) {
            selectedDay = currentOptions.first ?? .today
        }
        
        // Update the selected date with initial values
        updateSelectedDate()
    }
    
    private func determineDayOptionFromActivityDate() -> DayOption {
        guard let activityDate = viewModel.selectedDate != Date() ? viewModel.selectedDate : viewModel.originalDate else {
            return .today
        }
        
        let calendar = Calendar.current
        let now = Date()
        
        let activityDay = calendar.startOfDay(for: activityDate)
        let today = calendar.startOfDay(for: now)
        let yesterday = calendar.startOfDay(for: calendar.date(byAdding: .day, value: -1, to: now) ?? now)
        let tomorrow = calendar.startOfDay(for: calendar.date(byAdding: .day, value: 1, to: now) ?? now)
        
        if activityDay == yesterday {
            return .yesterday
        } else if activityDay == today {
            return .today
        } else if activityDay == tomorrow {
            return .tomorrow
        } else {
            // For dates beyond yesterday/today/tomorrow, default to today
            // In the future, we might want to add more options or handle this differently
            return .today
        }
    }
}

@available(iOS 17, *)
#Preview {
    @Previewable @State var selectedHour: Int = 9
    @Previewable @State var selectedMinute: Int = 30
    @Previewable @State var isAM: Bool = true
    @Previewable @State var activityTitle: String = "Morning Coffee"
    @Previewable @State var selectedDuration: ActivityDuration = .oneHour
    @Previewable @StateObject var appCache = AppCache.shared
    
    ActivityDateTimeView(
        selectedHour: $selectedHour,
        selectedMinute: $selectedMinute,
        isAM: $isAM,
        activityTitle: $activityTitle,
        selectedDuration: $selectedDuration,
        onNext: {
            print("Next step tapped")
        },
        onBack: {
            print("Back tapped")
        }
    )
    .environmentObject(appCache)
} <|MERGE_RESOLUTION|>--- conflicted
+++ resolved
@@ -187,7 +187,7 @@
         
         return Picker("Day", selection: Binding(
             get: { safeSelectedDay },
-            set: { newValue in 
+            set: { newValue in
                 selectedDay = newValue
             }
         )) {
@@ -312,7 +312,7 @@
         let isSelected = selectedDuration == duration
         let borderColor = isSelected ? Color(hex: colorsIndigo500) : secondaryTextColor
         
-        return Button(action: { 
+        return Button(action: {
             selectedDuration = duration
             viewModel.selectedDuration = duration
             syncCurrentValuesToViewModel()
@@ -497,21 +497,20 @@
                         }
                         
                     }
-<<<<<<< HEAD
                     .padding(.horizontal, 50)
                     .padding(.bottom, 50)
                     
-                    
-                    // Time validation error message
                     if !viewModel.timeValidationMessage.isEmpty {
                         Text(viewModel.timeValidationMessage)
                             .font(.custom("Onest", size: 12))
                             .foregroundColor(.red)
+                            .padding(.horizontal, 20)
                             .padding(.bottom, 8)
                     }
                     
                     // Next Step Button
                     Enhanced3DButton(title: "Next Step (Location)") {
+                        print("🔍 DEBUG: Next Step button tapped in ActivityDateTimeView")
                         let trimmedTitle = activityTitle.trimmingCharacters(in: .whitespaces)
                         if trimmedTitle.isEmpty {
                             showTitleError = true
@@ -519,270 +518,227 @@
                         }
                         showTitleError = false
                         
+                        print("🔍 DEBUG: About to sync current values to view model")
                         // Sync current values and validate time
                         syncCurrentValuesToViewModel()
+                        print("🔍 DEBUG: Synced values, starting validation task")
                         Task {
+                            print("🔍 DEBUG: Inside validation task")
                             await viewModel.validateActivityForm()
+                            print("🔍 DEBUG: Validation completed, about to run on MainActor")
                             
                             await MainActor.run {
+                                print("🔍 DEBUG: On MainActor, isTimeValid: \(viewModel.isTimeValid)")
                                 if viewModel.isTimeValid {
+                                    print("🔍 DEBUG: Time is valid, calling onNext()")
                                     onNext()
+                                    print("🔍 DEBUG: onNext() completed")
                                 }
                                 // If time is invalid, the error message will be displayed
                             }
-=======
-                    .padding(.horizontal, 20)
+                        }
+                    }
+                    .padding(.horizontal, 50)
+                    
+                    // Step indicators
+                    StepIndicatorView(currentStep: 1, totalSteps: 3)
+                        .padding(.top, 16)
+                    
+                    }
                 }
-                .padding(.bottom, 12)
-            }
-            
-            Spacer()
-            
-            // Time validation error message
-            if !viewModel.timeValidationMessage.isEmpty {
-                Text(viewModel.timeValidationMessage)
-                    .font(.custom("Onest", size: 12))
-                    .foregroundColor(.red)
-                    .padding(.horizontal, 20)
-                    .padding(.bottom, 8)
-            }
-            
-                // Next Step Button
-                Enhanced3DButton(title: "Next Step (Location)") {
-                    print("🔍 DEBUG: Next Step button tapped in ActivityDateTimeView")
+            }
+            .background(universalBackgroundColor)
+            .onAppear {
+                initializeDateAndTime()
+            }
+            .alert("Save All Changes?", isPresented: $showSaveConfirmation) {
+                Button("Don't Save", role: .destructive) {
+                    // Reset to original values and go back without saving
+                    viewModel.resetToOriginalValues()
+                    onBack?()
+                }
+                Button("Save All Changes") {
+                    // Save changes by calling onNext to proceed through the flow
                     let trimmedTitle = activityTitle.trimmingCharacters(in: .whitespaces)
                     if trimmedTitle.isEmpty {
                         showTitleError = true
                         return
                     }
                     showTitleError = false
-                    
-                    print("🔍 DEBUG: About to sync current values to view model")
-                    // Sync current values and validate time
                     syncCurrentValuesToViewModel()
-                    print("🔍 DEBUG: Synced values, starting validation task")
+                    
+                    // For editing flow, we need to save ALL changes and close the flow
+                    // This means updating the activity with all the accumulated changes
                     Task {
-                        print("🔍 DEBUG: Inside validation task")
-                        await viewModel.validateActivityForm()
-                        print("🔍 DEBUG: Validation completed, about to run on MainActor")
-                        
+                        await viewModel.updateActivity()
                         await MainActor.run {
-                            print("🔍 DEBUG: On MainActor, isTimeValid: \(viewModel.isTimeValid)")
-                            if viewModel.isTimeValid {
-                                print("🔍 DEBUG: Time is valid, calling onNext()")
-                                onNext()
-                                print("🔍 DEBUG: onNext() completed")
-                            }
-                            // If time is invalid, the error message will be displayed
->>>>>>> 41b2dc90
-                        }
-                    }
-                    .padding(.horizontal, 50)
-                    
-                    // Step indicators
-                    StepIndicatorView(currentStep: 1, totalSteps: 3)
-                        .padding(.top, 16)
+                            onBack?()
+                        }
+                    }
                 }
-<<<<<<< HEAD
-            }
-=======
-            .padding(.horizontal, 20)
->>>>>>> 41b2dc90
-            
-          
-        }
-        .background(universalBackgroundColor)
-        .onAppear {
-            initializeDateAndTime()
-        }
-        .alert("Save All Changes?", isPresented: $showSaveConfirmation) {
-            Button("Don't Save", role: .destructive) {
-                // Reset to original values and go back without saving
-                viewModel.resetToOriginalValues()
-                onBack?()
-            }
-			Button("Save All Changes") {
-                // Save changes by calling onNext to proceed through the flow
-                let trimmedTitle = activityTitle.trimmingCharacters(in: .whitespaces)
-                if trimmedTitle.isEmpty {
-                    showTitleError = true
-                    return
+                Button("Cancel", role: .cancel) {
+                    // Stay on the current screen
                 }
-                showTitleError = false
-                syncCurrentValuesToViewModel()
-                
-                // For editing flow, we need to save ALL changes and close the flow
-                // This means updating the activity with all the accumulated changes
-                Task {
-                    await viewModel.updateActivity()
-                    await MainActor.run {
-                        onBack?()
-                    }
-                }
-            }
-            Button("Cancel", role: .cancel) {
-                // Stay on the current screen
-            }
-        } message: {
-            Text("You have unsaved changes.")
-        }
-    }
-    
-    // MARK: - Helper Methods
-    
-    // Helper function to validate minute values for picker compatibility
-    private func validateMinuteForPicker(_ minute: Int) -> Int {
-        return minutes.min(by: { abs($0 - minute) < abs($1 - minute) }) ?? 0
-    }
-    
-    private func hasAnyLocalChanges() -> Bool {
-        guard viewModel.isEditingExistingActivity else { return false }
-        
-        // Check title changes
-        let currentTitle = activityTitle.trimmingCharacters(in: .whitespaces)
-        let originalTitle = viewModel.originalTitle?.trimmingCharacters(in: .whitespaces) ?? ""
-        if currentTitle != originalTitle {
-            return true
-        }
-        
-        // Check other changes using view model's computed properties
-        // But first sync the current values to make sure they're up to date
-        syncCurrentValuesToViewModel()
-        
-        return viewModel.dateChanged || viewModel.durationChanged || viewModel.locationChanged
-    }
-    
-    
-    private func syncCurrentValuesToViewModel() {
-        print("🔍 DEBUG: syncCurrentValuesToViewModel started")
-        // Update activity title
-        let trimmedTitle = activityTitle.trimmingCharacters(in: .whitespaces)
-        viewModel.activity.title = trimmedTitle.isEmpty ? nil : trimmedTitle
-        print("🔍 DEBUG: Set activity title to: '\(viewModel.activity.title ?? "nil")'")
-        
-        // Update selected date
-        print("🔍 DEBUG: About to update selected date")
-        updateSelectedDate()
-        print("🔍 DEBUG: Updated selected date to: \(viewModel.selectedDate)")
-        
-        // Update duration
-        viewModel.selectedDuration = selectedDuration
-        print("🔍 DEBUG: Set duration to: \(selectedDuration)")
-        print("🔍 DEBUG: syncCurrentValuesToViewModel completed")
-    }
-    
-    private func updateSelectedDate() {
-        print("🔍 DEBUG: updateSelectedDate started")
-        let calendar = Calendar.current
-        let now = Date()
-        
-        print("🔍 DEBUG: selectedDay: \(selectedDay), selectedHour: \(selectedHour), selectedMinute: \(selectedMinute), isAM: \(isAM)")
-        
-        // Get the base date (today or tomorrow)
-        let baseDate: Date
-        switch selectedDay {
-        case .yesterday:
-            baseDate = calendar.date(byAdding: .day, value: -1, to: now) ?? now
-        case .today:
-            baseDate = now
-        case .tomorrow:
-            baseDate = calendar.date(byAdding: .day, value: 1, to: now) ?? now
-        }
-        
-        print("🔍 DEBUG: baseDate: \(baseDate)")
-        
-        // Convert 12-hour to 24-hour format
-        let hour24 = isAM ? (selectedHour == 12 ? 0 : selectedHour) : (selectedHour == 12 ? 12 : selectedHour + 12)
-        print("🔍 DEBUG: hour24: \(hour24)")
-        
-        var dateComponents = calendar.dateComponents([.year, .month, .day], from: baseDate)
-        dateComponents.hour = hour24
-        dateComponents.minute = selectedMinute
-        dateComponents.second = 0
-        
-        print("🔍 DEBUG: dateComponents: \(dateComponents)")
-        
-        if let finalDate = calendar.date(from: dateComponents) {
-            print("🔍 DEBUG: Setting viewModel.selectedDate to: \(finalDate)")
-            viewModel.selectedDate = finalDate
-        } else {
-            print("🔍 DEBUG: Failed to create finalDate from dateComponents")
-        }
-        print("🔍 DEBUG: updateSelectedDate completed")
-    }
-    
-    private func initializeDateAndTime() {
-        // Set initial duration in view model
-        viewModel.selectedDuration = selectedDuration
-        
-        // Set initial title if not empty
-        if !activityTitle.isEmpty {
-            viewModel.activity.title = activityTitle
-        }
-        
-        // Determine the correct day option based on the existing activity's date if editing
-        if viewModel.isEditingExistingActivity {
-            selectedDay = determineDayOptionFromActivityDate()
-        }
-        
-        // Ensure selectedDay is valid for the current available options
-        let currentOptions = DayOption.availableOptions
-        if !currentOptions.contains(selectedDay) {
-            selectedDay = currentOptions.first ?? .today
-        }
-        
-        // Update the selected date with initial values
-        updateSelectedDate()
-    }
-    
-    private func determineDayOptionFromActivityDate() -> DayOption {
-        guard let activityDate = viewModel.selectedDate != Date() ? viewModel.selectedDate : viewModel.originalDate else {
-            return .today
-        }
-        
-        let calendar = Calendar.current
-        let now = Date()
-        
-        let activityDay = calendar.startOfDay(for: activityDate)
-        let today = calendar.startOfDay(for: now)
-        let yesterday = calendar.startOfDay(for: calendar.date(byAdding: .day, value: -1, to: now) ?? now)
-        let tomorrow = calendar.startOfDay(for: calendar.date(byAdding: .day, value: 1, to: now) ?? now)
-        
-        if activityDay == yesterday {
-            return .yesterday
-        } else if activityDay == today {
-            return .today
-        } else if activityDay == tomorrow {
-            return .tomorrow
-        } else {
-            // For dates beyond yesterday/today/tomorrow, default to today
-            // In the future, we might want to add more options or handle this differently
-            return .today
-        }
-    }
-}
-
-@available(iOS 17, *)
-#Preview {
-    @Previewable @State var selectedHour: Int = 9
-    @Previewable @State var selectedMinute: Int = 30
-    @Previewable @State var isAM: Bool = true
-    @Previewable @State var activityTitle: String = "Morning Coffee"
-    @Previewable @State var selectedDuration: ActivityDuration = .oneHour
-    @Previewable @StateObject var appCache = AppCache.shared
-    
-    ActivityDateTimeView(
-        selectedHour: $selectedHour,
-        selectedMinute: $selectedMinute,
-        isAM: $isAM,
-        activityTitle: $activityTitle,
-        selectedDuration: $selectedDuration,
-        onNext: {
-            print("Next step tapped")
-        },
-        onBack: {
-            print("Back tapped")
-        }
-    )
-    .environmentObject(appCache)
-} +            } message: {
+                Text("You have unsaved changes.")
+            }
+        }
+        
+        // MARK: - Helper Methods
+        
+        // Helper function to validate minute values for picker compatibility
+        private func validateMinuteForPicker(_ minute: Int) -> Int {
+            return minutes.min(by: { abs($0 - minute) < abs($1 - minute) }) ?? 0
+        }
+        
+        private func hasAnyLocalChanges() -> Bool {
+            guard viewModel.isEditingExistingActivity else { return false }
+            
+            // Check title changes
+            let currentTitle = activityTitle.trimmingCharacters(in: .whitespaces)
+            let originalTitle = viewModel.originalTitle?.trimmingCharacters(in: .whitespaces) ?? ""
+            if currentTitle != originalTitle {
+                return true
+            }
+            
+            // Check other changes using view model's computed properties
+            // But first sync the current values to make sure they're up to date
+            syncCurrentValuesToViewModel()
+            
+            return viewModel.dateChanged || viewModel.durationChanged || viewModel.locationChanged
+        }
+        
+        
+        private func syncCurrentValuesToViewModel() {
+            print("🔍 DEBUG: syncCurrentValuesToViewModel started")
+            // Update activity title
+            let trimmedTitle = activityTitle.trimmingCharacters(in: .whitespaces)
+            viewModel.activity.title = trimmedTitle.isEmpty ? nil : trimmedTitle
+            print("🔍 DEBUG: Set activity title to: '\(viewModel.activity.title ?? "nil")'")
+            
+            // Update selected date
+            print("🔍 DEBUG: About to update selected date")
+            updateSelectedDate()
+            print("🔍 DEBUG: Updated selected date to: \(viewModel.selectedDate)")
+            
+            // Update duration
+            viewModel.selectedDuration = selectedDuration
+            print("🔍 DEBUG: Set duration to: \(selectedDuration)")
+            print("🔍 DEBUG: syncCurrentValuesToViewModel completed")
+        }
+        
+        private func updateSelectedDate() {
+            print("🔍 DEBUG: updateSelectedDate started")
+            let calendar = Calendar.current
+            let now = Date()
+            
+            print("🔍 DEBUG: selectedDay: \(selectedDay), selectedHour: \(selectedHour), selectedMinute: \(selectedMinute), isAM: \(isAM)")
+            
+            // Get the base date (today or tomorrow)
+            let baseDate: Date
+            switch selectedDay {
+            case .yesterday:
+                baseDate = calendar.date(byAdding: .day, value: -1, to: now) ?? now
+            case .today:
+                baseDate = now
+            case .tomorrow:
+                baseDate = calendar.date(byAdding: .day, value: 1, to: now) ?? now
+            }
+            
+            print("🔍 DEBUG: baseDate: \(baseDate)")
+            
+            // Convert 12-hour to 24-hour format
+            let hour24 = isAM ? (selectedHour == 12 ? 0 : selectedHour) : (selectedHour == 12 ? 12 : selectedHour + 12)
+            print("🔍 DEBUG: hour24: \(hour24)")
+            
+            var dateComponents = calendar.dateComponents([.year, .month, .day], from: baseDate)
+            dateComponents.hour = hour24
+            dateComponents.minute = selectedMinute
+            dateComponents.second = 0
+            
+            print("🔍 DEBUG: dateComponents: \(dateComponents)")
+            
+            if let finalDate = calendar.date(from: dateComponents) {
+                print("🔍 DEBUG: Setting viewModel.selectedDate to: \(finalDate)")
+                viewModel.selectedDate = finalDate
+            } else {
+                print("🔍 DEBUG: Failed to create finalDate from dateComponents")
+            }
+            print("🔍 DEBUG: updateSelectedDate completed")
+        }
+        
+        private func initializeDateAndTime() {
+            // Set initial duration in view model
+            viewModel.selectedDuration = selectedDuration
+            
+            // Set initial title if not empty
+            if !activityTitle.isEmpty {
+                viewModel.activity.title = activityTitle
+            }
+            
+            // Determine the correct day option based on the existing activity's date if editing
+            if viewModel.isEditingExistingActivity {
+                selectedDay = determineDayOptionFromActivityDate()
+            }
+            
+            // Ensure selectedDay is valid for the current available options
+            let currentOptions = DayOption.availableOptions
+            if !currentOptions.contains(selectedDay) {
+                selectedDay = currentOptions.first ?? .today
+            }
+            
+            // Update the selected date with initial values
+            updateSelectedDate()
+        }
+        
+        private func determineDayOptionFromActivityDate() -> DayOption {
+            guard let activityDate = viewModel.selectedDate != Date() ? viewModel.selectedDate : viewModel.originalDate else {
+                return .today
+            }
+            
+            let calendar = Calendar.current
+            let now = Date()
+            
+            let activityDay = calendar.startOfDay(for: activityDate)
+            let today = calendar.startOfDay(for: now)
+            let yesterday = calendar.startOfDay(for: calendar.date(byAdding: .day, value: -1, to: now) ?? now)
+            let tomorrow = calendar.startOfDay(for: calendar.date(byAdding: .day, value: 1, to: now) ?? now)
+            
+            if activityDay == yesterday {
+                return .yesterday
+            } else if activityDay == today {
+                return .today
+            } else if activityDay == tomorrow {
+                return .tomorrow
+            } else {
+                // For dates beyond yesterday/today/tomorrow, default to today
+                // In the future, we might want to add more options or handle this differently
+                return .today
+            }
+        }
+    }
+    
+    @available(iOS 17, *)
+    #Preview {
+        @Previewable @State var selectedHour: Int = 9
+        @Previewable @State var selectedMinute: Int = 30
+        @Previewable @State var isAM: Bool = true
+        @Previewable @State var activityTitle: String = "Morning Coffee"
+        @Previewable @State var selectedDuration: ActivityDuration = .oneHour
+        @Previewable @StateObject var appCache = AppCache.shared
+        
+        ActivityDateTimeView(
+            selectedHour: $selectedHour,
+            selectedMinute: $selectedMinute,
+            isAM: $isAM,
+            activityTitle: $activityTitle,
+            selectedDuration: $selectedDuration,
+            onNext: {
+                print("Next step tapped")
+            },
+            onBack: {
+                print("Back tapped")
+            }
+        )
+        .environmentObject(appCache)
+    }
