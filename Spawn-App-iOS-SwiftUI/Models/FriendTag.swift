//
//  FriendTag.swift
//  Spawn-App-iOS-SwiftUI
//
//  Created by Daniel Agapov on 11/6/24.
//

// The idea is to have the friends the logged in user has marked
// with a certain tag be contained within that friend tag.

// Tech note: when filtering feed based on friend tags, I can simply check
// the events against the event creator and see whether the event creator is
// one of the `FriendTag`'s `friends`.

import Foundation

struct FriendTag: Identifiable, Codable, Hashable {
	static func == (lhs: FriendTag, rhs: FriendTag) -> Bool {
		return lhs.id == rhs.id
	}

	var id: UUID
	var displayName: String
	var colorHexCode: String
	var friends: [User]?
	var isEveryone: Bool

	init(
		id: UUID, displayName: String, colorHexCode: String,
		friends: [User]? = nil, isEveryone: Bool = false
	) {
		self.id = id
		self.displayName = displayName
		self.colorHexCode = colorHexCode
		self.friends = friends
		self.isEveryone = isEveryone
	}
}

extension FriendTag {
	static let everyone: FriendTag = FriendTag(
		id: UUID(),
		displayName: "Everyone",
<<<<<<< HEAD
        colorHexCode: universalSecondaryColor,
=======
        colorHexCode: universalSecondaryColorHexCode,
>>>>>>> fdb6c305
		friends: [User.haley, User.jennifer, User.shannon, User.michael]
	)
	static let close = FriendTag(
		id: UUID(), displayName: "Close Friends",
		colorHexCode: eventColorHexCodes[1], friends: [User.danielAgapov])
	static let sports = FriendTag(
		id: UUID(), displayName: "Sports", colorHexCode: eventColorHexCodes[2],
		friends: [User.danielLee])
	static let hobbies = FriendTag(
		id: UUID(), displayName: "Hobbies", colorHexCode: eventColorHexCodes[3],
		friends: [User.danielLee])
	static let mockTags = [everyone, close, sports, hobbies]
}<|MERGE_RESOLUTION|>--- conflicted
+++ resolved
@@ -41,11 +41,7 @@
 	static let everyone: FriendTag = FriendTag(
 		id: UUID(),
 		displayName: "Everyone",
-<<<<<<< HEAD
-        colorHexCode: universalSecondaryColor,
-=======
         colorHexCode: universalSecondaryColorHexCode,
->>>>>>> fdb6c305
 		friends: [User.haley, User.jennifer, User.shannon, User.michael]
 	)
 	static let close = FriendTag(
