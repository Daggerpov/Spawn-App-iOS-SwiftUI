--- conflicted
+++ resolved
@@ -19,7 +19,6 @@
 		return lhs.id == rhs.id
 	}
 
-<<<<<<< HEAD
 	var id: UUID
 	var displayName: String
 	var colorHexCode: String
@@ -29,25 +28,14 @@
 	init(id: UUID, displayName: String, colorHexCode: String, ownerId: UUID, friends: [User]? = nil) {
 		self.id = id
 		self.displayName = displayName
-=======
-    var id: UUID
-    var displayName: String
-    var colorHexCode: String
-	var ownerId: UUID
-    var friends: [User]?
-
-	init(id: UUID, displayName: String, colorHexCode: String, ownerId: UUID, friends: [User]? = nil) {
-        self.id = id
-        self.displayName = displayName
->>>>>>> faa6cc5d
 		self.colorHexCode = colorHexCode
+		self.ownerId = ownerId
 		self.ownerId = ownerId
 		self.friends = friends
 	}
 }
 
 extension FriendTag {
-<<<<<<< HEAD
 	static let everyone = FriendTag(
 		id: UUID(),
 		displayName: "Everyone",
@@ -59,17 +47,4 @@
 	static let sports = FriendTag(id: UUID(), displayName: "Sports", colorHexCode: eventColorHexCodes[1], ownerId: User.danielAgapov.id,  friends: [User.danielLee])
 	static let hobbies = FriendTag(id: UUID(), displayName: "Hobbies", colorHexCode: eventColorHexCodes[2], ownerId: User.danielAgapov.id,  friends: [User.danielLee])
 	static let mockTags = [everyone, close, sports, hobbies]
-=======
-    static let everyone = FriendTag(
-        id: UUID(),
-        displayName: "Everyone",
-        colorHexCode: universalAccentColorHexCode,
-		ownerId: User.danielAgapov.id,
-        friends: [User.haley, User.jennifer, User.shannon, User.michael]
-    )
-	static let close = FriendTag(id: UUID(), displayName: "Close Friends", colorHexCode: eventColorHexCodes[0], ownerId: User.danielAgapov.id, friends: [User.danielAgapov])
-	static let sports = FriendTag(id: UUID(), displayName: "Sports", colorHexCode: eventColorHexCodes[1], ownerId: User.danielAgapov.id,  friends: [User.danielLee])
-	static let hobbies = FriendTag(id: UUID(), displayName: "Hobbies", colorHexCode: eventColorHexCodes[2], ownerId: User.danielAgapov.id,  friends: [User.danielLee])
-    static let mockTags = [everyone, close, sports, hobbies]
->>>>>>> faa6cc5d
 }