//
//  BaseUserDTO.swift
//  Spawn-App-iOS-SwiftUI
//
//  Created by Daniel Agapov on 2025-03-04.
//

import Foundation

struct BaseUserDTO: Identifiable, Codable, Hashable, Nameable {
	static func == (lhs: BaseUserDTO, rhs: BaseUserDTO) -> Bool {
		return lhs.id == rhs.id
	}

	var id: UUID
	var username: String
	var profilePicture: String?
	var name: String?
	var bio: String?
	var email: String

	init(
		id: UUID,
		username: String,
		profilePicture: String? = nil,
		name: String? = nil,
		bio: String? = nil,
		email: String
	) {
		self.id = id
		self.username = username
		self.profilePicture = profilePicture
		self.name = name
		self.bio = bio
		self.email = email
	}
}

extension BaseUserDTO {
	static var danielAgapov: BaseUserDTO = {
<<<<<<< HEAD
        let id: UUID = UUID(uuidString: "7CF00DD1-D246-4339-8B85-0EC589161DBF") ?? UUID()
=======
		let id: UUID = UUID(uuidString: "7CF00DD1-D246-4339-8B85-0EC589161DBF") ?? UUID()
>>>>>>> f199cf7c
		return BaseUserDTO(
			id: id,
			username: "daggerpov",
			profilePicture: "Daniel_Agapov_pfp",
			name: "Daniel Agapov",
			bio: "This is my bio.",
			email: "daniel@agapov.com"
		)
	}()

	static var danielLee: BaseUserDTO = {
		let id: UUID = UUID()
		return BaseUserDTO(
			id: id,
			username: "uhdlee",
			profilePicture: "Daniel_Lee_pfp",
			name: "Daniel Lee",
			bio: "This is my bio.",
			email: "daniel2456@gmail.com"
		)
	}()

	static var shannon: BaseUserDTO = BaseUserDTO(
		id: UUID(),
		username: "shannonaurl",
		profilePicture: "Shannon_pfp",
		name: "Shannon",
		bio: "This is my bio.",
		email: "shannon@gmail.com"
	)

	static var jennifer: BaseUserDTO = BaseUserDTO(
		id: UUID(),
		username: "jenntjen",
		profilePicture: "Jennifer_pfp",
		name: "Jennifer Tjen",
		bio: "This is my bio.",
		email: "jennifer@gmail.com"
	)

	static var michael: BaseUserDTO = BaseUserDTO(
		id: UUID(),
		username: "michaeltham",
		profilePicture: "Michael_pfp",
		name: "Michael Tham",
		bio: "This is my bio.",
		email: "haley@gmail.com"
	)

	static var haley: BaseUserDTO = BaseUserDTO(
		id: UUID(),
		username: "haleyusername",
		profilePicture: "Haley_pfp",
		name: "Haley",
		bio: "This is my bio.",
		email: "haley@gmail.com"
	)

	static let mockUsers: [BaseUserDTO] = {
		return [danielAgapov, shannon, jennifer, michael, haley]
	}()
}<|MERGE_RESOLUTION|>--- conflicted
+++ resolved
@@ -38,11 +38,7 @@
 
 extension BaseUserDTO {
 	static var danielAgapov: BaseUserDTO = {
-<<<<<<< HEAD
         let id: UUID = UUID(uuidString: "7CF00DD1-D246-4339-8B85-0EC589161DBF") ?? UUID()
-=======
-		let id: UUID = UUID(uuidString: "7CF00DD1-D246-4339-8B85-0EC589161DBF") ?? UUID()
->>>>>>> f199cf7c
 		return BaseUserDTO(
 			id: id,
 			username: "daggerpov",
