//
//  UserAuthViewModel.swift
//  Spawn-App-iOS-SwiftUI
//
//  Created by Daniel Agapov on 2025-01-28.
//

import AuthenticationServices
import GoogleSignIn
import SwiftUI
import UIKit
import FirebaseMessaging

class UserAuthViewModel: NSObject, ObservableObject {
	static let shared: UserAuthViewModel = UserAuthViewModel(
		apiService: MockAPIService.isMocking ? MockAPIService() : APIService())  // Singleton instance
	@Published var errorMessage: String?

	@Published var authProvider: AuthProviderType? = nil  // Track the auth provider
	@Published var externalUserId: String?  // For both Google and Apple
	@Published var idToken: String?  // ID token for authentication
	@Published var isLoggedIn: Bool = false
	@Published var hasCheckedSpawnUserExistence: Bool = false
	@Published var spawnUser: BaseUserDTO? {
		didSet {
			if spawnUser != nil {
				shouldNavigateToFeedView = true
			}
		}
	}

	@Published var name: String?
	@Published var email: String?
	@Published var profilePicUrl: String?

	@Published var isFormValid: Bool = false
    
	@Published var shouldNavigateToFeedView: Bool = false
	@Published var shouldNavigateToUserInfoInputView: Bool = false  // New property for navigation

	@Published var isLoading: Bool = false

	private var apiService: IAPIService

	// delete account:

	@Published var activeAlert: DeleteAccountAlertType?

	// Auth alerts for authentication-related errors
	@Published var authAlert: AuthAlertType?

	@Published var defaultPfpFetchError: Bool = false
	@Published var defaultPfpUrlString: String? = nil

	private init(apiService: IAPIService) {
        self.spawnUser = BaseUserDTO.danielAgapov
		self.apiService = apiService

		super.init()  // Call super.init() before using `self`

        // Attempt quick login
        Task {
            print("Attempting a quick login with stored tokens")
            await quickSignIn()
        }
	}

	func checkStatus() {
        GIDSignIn.sharedInstance.restorePreviousSignIn { user, error in
            if let error = error {
                self.errorMessage = "error: \(error.localizedDescription)"
                print(self.errorMessage as Any)
                
            }
            if GIDSignIn.sharedInstance.currentUser != nil {
                let user = GIDSignIn.sharedInstance.currentUser
                guard let user = user else { return }
                self.name = user.profile?.name
                self.email = user.profile?.email
                self.profilePicUrl =
                user.profile?.imageURL(withDimension: 100)?.absoluteString
                self.isLoggedIn = true
                self.externalUserId = user.userID  // Google's externalUserId
                
                // Refresh token if needed to get valid ID token
                user.refreshTokensIfNeeded { user, error in
                    guard error == nil else { 
                        print("Error refreshing token: \(error?.localizedDescription ?? "Unknown error")")
                        return 
                    }
                    guard let user = user else { return }
                    
                    self.idToken = user.idToken?.tokenString
                    
                }
                
                // If we have a spawnUser already, post the login notification
                if self.spawnUser != nil {
                    NotificationCenter.default.post(name: .userDidLogin, object: nil)
                }
            } else {
                self.resetState()
            }
        }
	}

	func resetState() {
		// Reset user state
		self.errorMessage = nil
		self.authProvider = nil
		self.externalUserId = nil
		self.idToken = nil
		self.isLoggedIn = false
		self.hasCheckedSpawnUserExistence = false
		self.spawnUser = nil

		self.name = nil
		self.email = nil
		self.profilePicUrl = nil

		self.isFormValid = false

		self.shouldNavigateToFeedView = false
		self.shouldNavigateToUserInfoInputView = false
		self.activeAlert = nil
		self.authAlert = nil

		self.defaultPfpFetchError = false
		self.defaultPfpUrlString = nil
	}

	func handleAppleSignInResult(_ result: Result<ASAuthorization, Error>) {
		switch result {
		case .success(let authorization):
			if let appleIDCredential = authorization.credential
				as? ASAuthorizationAppleIDCredential
			{
				// Set user details
                let userIdentifier = appleIDCredential.user
                if let email = appleIDCredential.email {
                    self.email = email
                }
				if let givenName = appleIDCredential.fullName?.givenName,
                   let familyName = appleIDCredential.fullName?.familyName {
                    self.name = "\(givenName) \(familyName)"
                } else if let givenName = appleIDCredential.fullName?.givenName {
                    self.name = givenName
                }
				self.isLoggedIn = true
				self.externalUserId = userIdentifier
                guard let idTokenData = appleIDCredential.identityToken else {
                    print("Error fetching ID Token from Apple ID Credential")
                    return
                }
                self.idToken = String(data: idTokenData, encoding: .utf8)
                self.authProvider = .apple

				// Check user existence AFTER setting credentials
				Task { [weak self] in
					guard let self = self else { return }
					await self.spawnFetchUserIfAlreadyExists()
				}
			}
		case .failure(let error):
			self.errorMessage =
				"Apple Sign-In failed: \(error.localizedDescription)"
			print(self.errorMessage as Any)
			// Check user existence AFTER setting credentials
			Task { [weak self] in
				guard let self = self else { return }
				await self.spawnFetchUserIfAlreadyExists()
			}
		}
	}

	func signInWithGoogle() async {
		await MainActor.run {
			guard
				let windowScene = UIApplication.shared.connectedScenes.first
					as? UIWindowScene,
				let presentingViewController = windowScene.windows.first?
					.rootViewController
			else {
				self.errorMessage =
					"Error: Unable to get the presenting view controller."
				print(self.errorMessage as Any)
				return
			}

			_ = GIDConfiguration(
				clientID: "822760465266-1dunhm4jgrcg17137rfjo2idu5qefchk.apps.googleusercontent.com"
			)

			GIDSignIn.sharedInstance.signIn(
				withPresenting: presentingViewController
			) { [weak self] signInResult, error in
				guard let self = self else { return }
				if let error = error {
					print(error.localizedDescription)
					return
				}

<<<<<<< HEAD
                guard let signInResult = signInResult else { return }
=======
				guard let signInResult = signInResult else { return }
				let user = signInResult.user
				// Request a higher resolution image (400px instead of 100px)
				self.profilePicUrl =
					user.profile?.imageURL(withDimension: 400)?.absoluteString
					?? ""
				self.name = user.profile?.name
				self.email = user.profile?.email
				self.isLoggedIn = true
				self.externalUserId = user.userID
				self.authProvider = .google
>>>>>>> 17e4957b
				
				// Get ID token
                signInResult.user.refreshTokensIfNeeded { [weak self] user, error in
					guard let self = self else { return }
					guard error == nil else { 
						print("Error refreshing token: \(error?.localizedDescription ?? "Unknown error")")
						return 
					}
					guard let user = user else { return }
                    
                    // Request a higher resolution image (400px instead of 100px)
                    self.profilePicUrl = user.profile?.imageURL(withDimension: 400)?.absoluteString ?? ""
                    self.name = user.profile?.name
                    self.email = user.profile?.email
                    self.isLoggedIn = true
                    self.externalUserId = user.userID
                    self.authProvider = .google
                    self.idToken = user.idToken?.tokenString
					
					Task { [weak self] in
						guard let self = self else { return }
						await self.spawnFetchUserIfAlreadyExists()
					}
				}
			}
		}
	}

	func signInWithApple() {
		let appleIDProvider = ASAuthorizationAppleIDProvider()
		let request = appleIDProvider.createRequest()
		request.requestedScopes = [.fullName, .email]

		let authorizationController = ASAuthorizationController(
			authorizationRequests: [request]
		)
		authorizationController.delegate = self  // Ensure delegate is set
		authorizationController.performRequests()

		self.authProvider = .apple
	}

	func signOut() {
		// Sign out of Google
		GIDSignIn.sharedInstance.signOut()

		// Clear Apple Sign-In state
		if let externalUserId = self.externalUserId {
			// Invalidate Apple ID credential state (optional but recommended)
			let appleIDProvider = ASAuthorizationAppleIDProvider()
			appleIDProvider.getCredentialState(forUserID: externalUserId) {
				credentialState, error in
				if let error = error {
					print(
						"Failed to get Apple ID credential state: \(error.localizedDescription)"
					)
					return
				}
				switch credentialState {
				case .authorized:
					// The user is still authorized. You can optionally revoke the token.
					print("User is still authorized with Apple ID.")
				case .revoked:
					// The user has revoked access. Clear local state.
					print("User has revoked Apple ID access.")
				case .notFound:
					// The user not found. Clear local state.
					print("User not found in Apple ID system.")
				default:
					break
				}
			}
		}
		
		// Unregister device token from backend
		Task {
			// Use the NotificationService to unregister the token
			await NotificationService.shared.unregisterDeviceToken()
		}

		// Clear Keychain
		
		var success = KeychainService.shared.delete(key: "accessToken")
		if !success {
			print("Failed to delete accessToken from Keychain")
		}
		success = KeychainService.shared.delete(key: "refreshToken")
		if !success {
			print("Failed to delete refreshToken from Keychain")
		}

		resetState()
	}

    func spawnFetchUserIfAlreadyExists() async {
		
        guard let unwrappedIdToken = self.idToken else {
            await MainActor.run {
                self.errorMessage = "ID Token is missing."
                print(self.errorMessage as Any)
            }
            return
        }
        
        guard let unwrappedProvider = self.authProvider else {
            await MainActor.run {
                print("Auth provider is missing.")
            }
            return
        }
		
		// Only proceed with API call if we have email or it's not Apple auth
		let emailToUse = self.email ?? ""
		
		if let url = URL(string: APIService.baseURL + "auth/sign-in") {
				// First, try to decode as a single user object
				do {
                    let parameters: [String: String] = ["idToken": unwrappedIdToken, "email": emailToUse, "provider": unwrappedProvider.rawValue]
						
					let fetchedSpawnUser: BaseUserDTO = try await self.apiService
						.fetchData(
							from: url,
							parameters: parameters
						)
							
					await MainActor.run {
						self.spawnUser = fetchedSpawnUser
                        print("user id: \(fetchedSpawnUser.id)")
						self.shouldNavigateToUserInfoInputView = false
						self.isFormValid = true
						self.setShouldNavigateToFeedView()
                        
						// Post notification that user did login successfully
						NotificationCenter.default.post(name: .userDidLogin, object: nil)
					}
				} catch {
					await MainActor.run {
						self.spawnUser = nil
						self.shouldNavigateToUserInfoInputView = true
						print("Error fetching user data: \(error.localizedDescription)")
					}
				}
			await MainActor.run {
				self.hasCheckedSpawnUserExistence = true
			}
		}
	}
	
	// Helper method to handle API errors consistently
	private func handleApiError(_ error: APIError) {
		// For 404 errors (user doesn't exist), just direct to user info input without showing an error
		if case .invalidStatusCode(let statusCode) = error, statusCode == 404 {
			self.spawnUser = nil
			self.shouldNavigateToUserInfoInputView = true
			print("User does not exist yet in Spawn database - directing to user info input")
		} else {
			self.spawnUser = nil
			self.shouldNavigateToUserInfoInputView = true
			self.errorMessage = "Failed to fetch user: \(error.localizedDescription)"
			print(self.errorMessage as Any)
		}
	}

	func spawnMakeUser(
		username: String,
		profilePicture: UIImage?,
		name: String,
		email: String
	) async {
		// Reset any previous navigation flags to prevent automatic navigation
		await MainActor.run {
			self.shouldNavigateToFeedView = false
			self.isFormValid = false
		}
		
		// Create the DTO
		let userDTO = UserCreateDTO(
			username: username,
			name: name,
			email: email
		)

		// Prepare parameters
		var parameters: [String: String] = [:]
		// For Google, use ID token instead of external user ID
		if let unwrappedIdToken = idToken {
			parameters["idToken"] = unwrappedIdToken
        } else {
            print("Error: Missing Id Token")
            return
        }
		
		if let authProvider = self.authProvider {
			parameters["provider"] = authProvider.rawValue
        }
		
		// If we have a profile picture URL from the provider (Google/Apple) and no selected image,
		// include it in the parameters so it can be used
		if profilePicture == nil, let profilePicUrl = self.profilePicUrl, !profilePicUrl.isEmpty {
			parameters["profilePicUrl"] = profilePicUrl
			print("Including provider picture URL in parameters: \(profilePicUrl)")
		}

		do {
			// Use the new createUser method
			let fetchedUser: BaseUserDTO = try await (apiService as! APIService)
				.createUser(
					userDTO: userDTO,
					profilePicture: profilePicture,
					parameters: parameters
				)

			print("User created successfully: \(fetchedUser.username)")
			if let profilePic = fetchedUser.profilePicture {
				print("Profile picture set: \(profilePic)")
			} else {
				print("No profile picture set in created user")
			}
			
			// Only set user and navigate after successful account creation
			await MainActor.run {
				self.spawnUser = fetchedUser
				self.shouldNavigateToUserInfoInputView = false
				// Don't automatically set navigation flags - leave that to the view
				
				// Post notification that user did login
				NotificationCenter.default.post(name: .userDidLogin, object: nil)
			}

		} catch let error as APIError {
			await MainActor.run {
				if case .invalidStatusCode(let statusCode) = error, statusCode == 409 {
					// Check if the error is due to email or username conflict
					// MySQL error 1062 for duplicate key involves username
					if let errorMessage = self.errorMessage, errorMessage.contains("username") || errorMessage.contains("Duplicate") {
						print("Username is already taken: \(username)")
						self.authAlert = .usernameAlreadyInUse
					} else {
						// Default to email conflict if we can't determine the exact cause
						print("Email is already in use: \(email)")
						self.authAlert = .emailAlreadyInUse
					}
				} else {
					print("Error creating the user: \(error)")
					self.authAlert = .createError
				}
			}
		} catch {
			await MainActor.run {
				print("Error creating the user: \(error)")
				self.authAlert = .createError
			}
		}
	}

	func setShouldNavigateToFeedView() {
		shouldNavigateToFeedView = isLoggedIn && spawnUser != nil && isFormValid
	}

	func deleteAccount() async {
		guard let userId = spawnUser?.id else {
			await MainActor.run {
				activeAlert = .deleteError
			}
			return
		}

		if let url = URL(string: APIService.baseURL + "users/\(userId)") {
			do {
                await NotificationService.shared.unregisterDeviceToken()

                try await self.apiService.deleteData(from: url, parameters: nil, object: EmptyObject())
				
                var success = KeychainService.shared.delete(key: "accessToken")
                if !success {
                    print("Failed to delete accessToken from Keychain")
                }
                success = KeychainService.shared.delete(key: "refreshToken")
                if !success {
                    print("Failed to delete refreshToken from Keychain")
                }

				await MainActor.run {
					activeAlert = .deleteSuccess
				}
			} catch {
				print("Error deleting account: \(error.localizedDescription)")
				await MainActor.run {
					activeAlert = .deleteError
				}
			}
		}
	}

	func spawnFetchDefaultProfilePic() async {
		if let url = URL(string: APIService.baseURL + "users/default-pfp") {
			do {
				let fetchedDefaultPfpUrlString: String = try await self.apiService
					.fetchData(
						from: url,
						parameters: nil
					)

				await MainActor.run {
					self.defaultPfpUrlString = fetchedDefaultPfpUrlString
				}
			} catch {
				await MainActor.run {
					self.defaultPfpFetchError = true
				}
			}
		}
	}

	func updateProfilePicture(_ image: UIImage) async {
		guard let userId = spawnUser?.id else {
			print("Cannot update profile picture: No user ID found")
			return
		}
		
		// Convert image to data with higher quality
		guard let imageData = image.jpegData(compressionQuality: 0.95) else {
			print("Failed to convert image to JPEG data")
			return
		}
		
		if let user = spawnUser {
			print("Starting profile picture update for user \(userId) (username: \(user.username), name: \(user.name ?? "")) with image data size: \(imageData.count) bytes")
		} else {
			print("Starting profile picture update for user \(userId) with image data size: \(imageData.count) bytes")
		}
		
		// Use our new dedicated method for profile picture updates
		do {
			// Try to use the new method which has better error handling
			if let apiService = apiService as? APIService {
				let updatedUser = try await apiService.updateProfilePicture(imageData, userId: userId)
				
				await MainActor.run {
					self.spawnUser = updatedUser
					// Force a UI update
					self.objectWillChange.send()
					print("Profile successfully updated with new picture: \(updatedUser.profilePicture ?? "nil")")
				}
				return
			}
			
			// Fallback to the old method if needed (only for mock implementation)
			if let url = URL(string: APIService.baseURL + "users/update-pfp/\(userId)") {
				// Create a URLRequest with PATCH method
				var request = URLRequest(url: url)
				request.httpMethod = "PATCH"
				request.setValue("image/jpeg", forHTTPHeaderField: "Content-Type")
				request.httpBody = imageData
				
				print("Fallback: Sending profile picture update request to: \(url)")
				
				// Perform the request
				let (data, response) = try await URLSession.shared.data(for: request)
				
				// Check the HTTP response
				guard let httpResponse = response as? HTTPURLResponse, 
					  (200...299).contains(httpResponse.statusCode) else {
					let httpResponse = response as? HTTPURLResponse
					print("Error updating profile picture: Invalid HTTP response code: \(httpResponse?.statusCode ?? 0)")
					return
				}
				
				// Decode the response
				let decoder = JSONDecoder()
				if let updatedUser = try? decoder.decode(BaseUserDTO.self, from: data) {
					await MainActor.run {
						self.spawnUser = updatedUser
						self.objectWillChange.send()
						print("Fallback: Profile picture updated successfully with URL: \(updatedUser.profilePicture ?? "nil")")
					}
				} else {
					print("Failed to decode user data after profile picture update")
				}
			}
		} catch {
			print("Error updating profile picture: \(error.localizedDescription)")
		}
	}

	func spawnEditProfile(username: String, name: String) async {
		guard let userId = spawnUser?.id else {
			print("Cannot edit profile: No user ID found")
			return
		}
		
		// Log user details
		if let user = spawnUser {
			print("Editing profile for user \(userId) (username: \(user.username), name: \(user.name ?? ""))")
		}

		if let url = URL(string: APIService.baseURL + "users/update/\(userId)") {
			do {
				let updateDTO = UserUpdateDTO(
					username: username,
					name: name
				)

				print("Updating profile with: username=\(username), name=\(name)")
				
				let updatedUser: BaseUserDTO = try await self.apiService.patchData(
					from: url,
					with: updateDTO
				)

				await MainActor.run {
					// Update the current user object
					self.spawnUser = updatedUser
					
					// Ensure UI updates with the latest values
					self.objectWillChange.send()
					
					print("Profile updated successfully: \(updatedUser.username)")
				}
			} catch {
				print("Error updating profile: \(error.localizedDescription)")
			}
		}
	}

	// Add a method to fetch the latest user data from the backend
	func fetchUserData() async {
		guard let userId = spawnUser?.id else {
			print("Cannot fetch user data: No user ID found")
			return
		}
		
		if let url = URL(string: APIService.baseURL + "users/\(userId)") {
			do {
				let updatedUser: BaseUserDTO = try await self.apiService.fetchData(
					from: url,
					parameters: nil
				)
				
				await MainActor.run {
					// Update the current user object with fresh data
					self.spawnUser = updatedUser
					
					// Force UI to update
					self.objectWillChange.send()
					
					print("User data refreshed: \(updatedUser.username), \(updatedUser.name ?? "")")
				}
			} catch {
				print("Error fetching user data: \(error.localizedDescription)")
			}
		}
	}

	func changePassword(currentPassword: String, newPassword: String) async throws {
		guard let userId = spawnUser?.id else {
			throw NSError(domain: "UserAuth", code: 400, userInfo: [NSLocalizedDescriptionKey: "User ID not found"])
		}
		
		if let url = URL(string: APIService.baseURL + "auth/change-password") {
			let changePasswordDTO = ChangePasswordDTO(
				userId: userId.uuidString,
				currentPassword: currentPassword,
				newPassword: newPassword
			)
			
			do {
                let result: Bool = ((try await self.apiService.sendData(changePasswordDTO,
                                                                        to: url,
                                                                        parameters: nil
                                                                       )) != nil)
				
				if !result {
					throw NSError(domain: "UserAuth", code: 400, userInfo: [NSLocalizedDescriptionKey: "Password change failed"])
				}
				
				print("Password changed successfully for user \(userId)")
			} catch {
				print("Error changing password: \(error.localizedDescription)")
				throw error
			}
		} else {
			throw NSError(domain: "UserAuth", code: 400, userInfo: [NSLocalizedDescriptionKey: "Invalid URL"])
		}
	}
    
    // Attempts a "quick" sign-in which sends access/refresh tokens to server to verify whether a user is logged in
    func quickSignIn() async {
        guard
            let accessTokenData: Data = KeychainService.shared.load(key: "accessToken"),
            let accessToken: String = String(data: accessTokenData, encoding: .utf8) else {
            print("Cannot find refresh token from Keychain. Re-login is required")
            return
        }
        do {
            if let url: URL = URL(string: APIService.baseURL + "auth/quick-sign-in") {
                let user: BaseUserDTO = try await self.apiService.fetchData(from: url, parameters: nil)
                
                await MainActor.run {
                    self.spawnUser = user
                    self.shouldNavigateToFeedView = true
                }
            }
        } catch {
            print("Error performing quick-login. Re-login is required")
            return
        }
    }
}

// Conform to ASAuthorizationControllerDelegate
extension UserAuthViewModel: ASAuthorizationControllerDelegate {
	func authorizationController(
		controller: ASAuthorizationController,
		didCompleteWithAuthorization authorization: ASAuthorization
	) {
		handleAppleSignInResult(.success(authorization))
	}

	func authorizationController(
		controller: ASAuthorizationController, didCompleteWithError error: Error
	) {
		handleAppleSignInResult(.failure(error))
	}

}

// Add ChangePasswordDTO struct
struct ChangePasswordDTO: Codable {
	let userId: String
	let currentPassword: String
	let newPassword: String
}
<|MERGE_RESOLUTION|>--- conflicted
+++ resolved
@@ -200,21 +200,7 @@
 					return
 				}
 
-<<<<<<< HEAD
                 guard let signInResult = signInResult else { return }
-=======
-				guard let signInResult = signInResult else { return }
-				let user = signInResult.user
-				// Request a higher resolution image (400px instead of 100px)
-				self.profilePicUrl =
-					user.profile?.imageURL(withDimension: 400)?.absoluteString
-					?? ""
-				self.name = user.profile?.name
-				self.email = user.profile?.email
-				self.isLoggedIn = true
-				self.externalUserId = user.userID
-				self.authProvider = .google
->>>>>>> 17e4957b
 				
 				// Get ID token
                 signInResult.user.refreshTokensIfNeeded { [weak self] user, error in
