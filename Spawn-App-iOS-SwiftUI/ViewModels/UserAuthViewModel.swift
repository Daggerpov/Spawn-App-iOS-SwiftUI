--- conflicted
+++ resolved
@@ -124,6 +124,12 @@
 			{
 				let userIdentifier = appleIDCredential.user
 				let email = appleIDCredential.email ?? "No email provided"
+		case .success(let authorization):
+			if let appleIDCredential = authorization.credential
+				as? ASAuthorizationAppleIDCredential
+			{
+				let userIdentifier = appleIDCredential.user
+				let email = appleIDCredential.email ?? "No email provided"
 
 				// Set user details
 				self.email = email
@@ -131,7 +137,22 @@
 				self.familyName = appleIDCredential.fullName?.familyName
 				self.isLoggedIn = true
 				self.externalUserId = userIdentifier
-
+				// Set user details
+				self.email = email
+				self.givenName = appleIDCredential.fullName?.givenName
+				self.familyName = appleIDCredential.fullName?.familyName
+				self.isLoggedIn = true
+				self.externalUserId = userIdentifier
+
+				// Check user existence AFTER setting credentials
+				Task {
+					await self.spawnFetchUserIfAlreadyExists()
+				}
+			}
+		case .failure(let error):
+			self.errorMessage =
+				"Apple Sign-In failed: \(error.localizedDescription)"
+			print(self.errorMessage as Any)
 				// Check user existence AFTER setting credentials
 				Task {
 					await self.spawnFetchUserIfAlreadyExists()
@@ -154,6 +175,14 @@
 			else {
 				self.errorMessage =
 					"Error: Unable to get the presenting view controller."
+			guard
+				let windowScene = UIApplication.shared.connectedScenes.first
+					as? UIWindowScene,
+				let presentingViewController = windowScene.windows.first?
+					.rootViewController
+			else {
+				self.errorMessage =
+					"Error: Unable to get the presenting view controller."
 				print(self.errorMessage as Any)
 				return
 			}
@@ -161,8 +190,13 @@
 			GIDConfiguration(
 				clientID:
 					"822760465266-hl53d2rku66uk4cljschig9ld0ur57na.apps.googleusercontent.com"
+				clientID:
+					"822760465266-hl53d2rku66uk4cljschig9ld0ur57na.apps.googleusercontent.com"
 			)
 
+			GIDSignIn.sharedInstance.signIn(
+				withPresenting: presentingViewController
+			) { signInResult, error in
 			GIDSignIn.sharedInstance.signIn(
 				withPresenting: presentingViewController
 			) { signInResult, error in
@@ -173,6 +207,9 @@
 				}
 
 				guard let user = signInResult?.user else { return }
+				self.profilePicUrl =
+					user.profile?.imageURL(withDimension: 100)?.absoluteString
+					?? ""
 				self.profilePicUrl =
 					user.profile?.imageURL(withDimension: 100)?.absoluteString
 					?? ""
@@ -199,6 +236,7 @@
 		let authorizationController = ASAuthorizationController(
 			authorizationRequests: [request]
 		)
+		authorizationController.delegate = self  // Ensure delegate is set
 		authorizationController.delegate = self  // Ensure delegate is set
 		authorizationController.performRequests()
 
@@ -321,38 +359,18 @@
 			string: APIService.baseURL + "oauth/make-user")!
 		var queryItems: [URLQueryItem] = []
 
-<<<<<<< HEAD
 		if let unwrappedExternalUserId = externalUserId {
 			queryItems.append(
 				URLQueryItem(
 					name: "externalUserId", value: unwrappedExternalUserId))
 		}
-=======
-				let fetchedAuthenticatedSpawnUser: User =
-					try await self.apiService.sendData(
-						newUser, to: url, parameters: parameters
-					)
->>>>>>> 3f265ca7
 
 		if let authProvider = self.authProvider {
 			queryItems.append(
 				URLQueryItem(name: "provider", value: authProvider.rawValue))
 		}
 
-<<<<<<< HEAD
 		urlComponents.queryItems = queryItems
-=======
-				// Save externalUserId to Keychain after account creation
-				if let externalUserId = self.externalUserId,
-					let data = externalUserId.data(using: .utf8)
-				{
-					let success = KeychainService.shared.save(
-						key: "externalUserId", data: data)
-					if !success {
-						print("Failed to save externalUserId to Keychain")
-					}
-				}
->>>>>>> 3f265ca7
 
 		guard let url = urlComponents.url else {
 			print("Invalid URL for user creation.")
