//
//  UserAuthViewModel.swift
//  Spawn-App-iOS-SwiftUI
//
//  Created by Daniel Agapov on 2025-01-28.
//

import AuthenticationServices
import GoogleSignIn
import SwiftUI
import UIKit

class UserAuthViewModel: NSObject, ObservableObject {
	static let shared: UserAuthViewModel = UserAuthViewModel(
		apiService: MockAPIService.isMocking ? MockAPIService() : APIService())  // Singleton instance
	@Published var errorMessage: String?

	@Published var authProvider: AuthProviderType? = nil  // Track the auth provider
	@Published var externalUserId: String?  // For both Google and Apple
	@Published var isLoggedIn: Bool = false
	@Published var hasCheckedSpawnUserExistence: Bool = false
	@Published var spawnUser: User? {
		didSet {
			if spawnUser != nil {
				shouldNavigateToFeedView = true
			}
		}
	}

	@Published var givenName: String?
	@Published var fullName: String?
	@Published var familyName: String?
	@Published var email: String?
	@Published var profilePicUrl: String?

	@Published var isFormValid: Bool = false

	@Published var shouldProceedToFeed: Bool = false
	@Published var shouldNavigateToFeedView: Bool = false
	@Published var shouldNavigateToUserInfoInputView: Bool = false  // New property for navigation

	@Published var isLoading: Bool = false

	private var apiService: IAPIService

	// delete account:

	@Published var activeAlert: DeleteAccountAlertType?

	private init(apiService: IAPIService) {
		self.apiService = apiService

		// Retrieve externalUserId from Keychain
		if let data = KeychainService.shared.load(key: "externalUserId"),
			let externalUserId = String(data: data, encoding: .utf8)
		{
			self.externalUserId = externalUserId
			self.isLoggedIn = true
		}

		super.init()  // Call super.init() before using `self`

		check()
		Task {
			await spawnFetchUserIfAlreadyExists()
		}
	}

	func checkStatus() {
		if GIDSignIn.sharedInstance.currentUser != nil {
			let user = GIDSignIn.sharedInstance.currentUser
			guard let user = user else { return }
			self.fullName = user.profile?.name
			self.givenName = user.profile?.givenName
			self.familyName = user.profile?.familyName
			self.email = user.profile?.email
			self.profilePicUrl =
				user.profile?.imageURL(withDimension: 100)?.absoluteString
			self.isLoggedIn = true
			self.externalUserId = user.userID  // Google's externalUserId
		} else {
			resetState()
		}
	}

	func resetState() {
		// Reset user state
		self.errorMessage = nil
		self.authProvider = nil
		self.externalUserId = nil
		self.isLoggedIn = false
		self.hasCheckedSpawnUserExistence = false
		self.spawnUser = nil

		self.givenName = ""
		self.fullName = nil
		self.familyName = nil
		self.email = nil
		self.profilePicUrl = nil

		self.isFormValid = false

		self.shouldProceedToFeed = false
		self.shouldNavigateToFeedView = false
		self.shouldNavigateToUserInfoInputView = false
	}

	func check() {
		GIDSignIn.sharedInstance.restorePreviousSignIn { user, error in
			if let error = error {
				self.errorMessage = "error: \(error.localizedDescription)"
				print(self.errorMessage as Any)

			}
			self.checkStatus()
		}
	}

	func handleAppleSignInResult(_ result: Result<ASAuthorization, Error>) {
		switch result {
		case .success(let authorization):
			if let appleIDCredential = authorization.credential
				as? ASAuthorizationAppleIDCredential
			{
				let userIdentifier = appleIDCredential.user
				if let email = appleIDCredential.email {
					self.email = email
				}

				// Set user details
				self.givenName = appleIDCredential.fullName?.givenName
				self.familyName = appleIDCredential.fullName?.familyName
				self.isLoggedIn = true
				self.externalUserId = userIdentifier

				// Check user existence AFTER setting credentials
				Task {
					await self.spawnFetchUserIfAlreadyExists()
				}
			}
		case .failure(let error):
			self.errorMessage =
				"Apple Sign-In failed: \(error.localizedDescription)"
			print(self.errorMessage as Any)
			// Check user existence AFTER setting credentials
			Task {
				await self.spawnFetchUserIfAlreadyExists()
			}
		}
	}

	func signInWithGoogle() async {
		await MainActor.run {
			guard
				let windowScene = UIApplication.shared.connectedScenes.first
					as? UIWindowScene,
				let presentingViewController = windowScene.windows.first?
					.rootViewController
			else {
				self.errorMessage =
					"Error: Unable to get the presenting view controller."
				print(self.errorMessage as Any)
				return
			}

			GIDConfiguration(
				clientID:
					"822760465266-hl53d2rku66uk4cljschig9ld0ur57na.apps.googleusercontent.com"
			)

			GIDSignIn.sharedInstance.signIn(
				withPresenting: presentingViewController
			) { signInResult, error in
				if let error = error {
					self.errorMessage = "Error: \(error.localizedDescription)"
					print(self.errorMessage as Any)
					return
				}

				guard let user = signInResult?.user else { return }
				self.profilePicUrl =
					user.profile?.imageURL(withDimension: 100)?.absoluteString
					?? ""
				self.fullName = user.profile?.name
				self.givenName = user.profile?.givenName
				self.familyName = user.profile?.familyName
				self.email = user.profile?.email
				self.isLoggedIn = true
				self.externalUserId = user.userID
				self.authProvider = .google

				Task {
					await self.spawnFetchUserIfAlreadyExists()
				}
			}
		}
	}

	func signInWithApple() {
		let appleIDProvider = ASAuthorizationAppleIDProvider()
		let request = appleIDProvider.createRequest()
		request.requestedScopes = [.fullName, .email]

		let authorizationController = ASAuthorizationController(
			authorizationRequests: [request]
		)
		authorizationController.delegate = self  // Ensure delegate is set
		authorizationController.performRequests()

		self.authProvider = .apple
	}

	func signOut() {
		// Sign out of Google
		GIDSignIn.sharedInstance.signOut()

		// Clear Apple Sign-In state
		if let externalUserId = self.externalUserId {
			// Invalidate Apple ID credential state (optional but recommended)
			let appleIDProvider = ASAuthorizationAppleIDProvider()
			appleIDProvider.getCredentialState(forUserID: externalUserId) {
				credentialState, error in
				if let error = error {
					print(
						"Failed to get Apple ID credential state: \(error.localizedDescription)"
					)
					return
				}
				switch credentialState {
				case .authorized:
					// The user is still authorized. You can optionally revoke the token.
					print("User is still authorized with Apple ID.")
				case .revoked:
					// The user has revoked access. Clear local state.
					print("User has revoked Apple ID access.")
				case .notFound:
					// The user is not found. Clear local state.
					print("User not found in Apple ID system.")
				default:
					break
				}
			}
		}

		// Clear externalUserId from Keychain
		let success = KeychainService.shared.delete(key: "externalUserId")
		if !success {
			print("Failed to delete externalUserId from Keychain")
		}

		resetState()
	}

	func spawnFetchUserIfAlreadyExists() async {
		guard let unwrappedExternalUserId = self.externalUserId else {
			await MainActor.run {
				self.errorMessage = "External User ID is missing."
				print(self.errorMessage as Any)
			}
			return
		}

		guard let unwrappedEmail = self.email else {
			await MainActor.run {
				self.errorMessage = "Email is missing or invalid."
				print(self.errorMessage as Any)
				self.shouldNavigateToUserInfoInputView = true
			}
			return
		}

		if let url = URL(string: APIService.baseURL + "auth/sign-in") {
			do {
				let fetchedSpawnUser: User = try await self.apiService
					.fetchData(
						from: url,
						parameters: [
							"externalUserId": unwrappedExternalUserId,
							"email": unwrappedEmail,
						]
					)

				await MainActor.run {
					self.spawnUser = fetchedSpawnUser
					self.shouldNavigateToUserInfoInputView = false  // User exists, no need to navigate to UserInfoInputView
				}
			} catch {
				await MainActor.run {
					self.spawnUser = nil
					self.shouldNavigateToUserInfoInputView = true  // User does not exist, navigate to UserInfoInputView
					self.errorMessage =
						"Failed to fetch user: \(error.localizedDescription)"
					print(self.errorMessage as Any)
				}
				print(apiService.errorMessage ?? "")
			}
			await MainActor.run {
				self.hasCheckedSpawnUserExistence = true
			}
		}
	}

	func spawnMakeUser(
		username: String,
		profilePicture: UIImage?,
		firstName: String,
		lastName: String,
		email: String
	) async {
		// Create the DTO
		let userDTO = UserCreateDTO(
			username: username,
			firstName: firstName,
			lastName: lastName,
			bio: "",
			email: email
		)

<<<<<<< HEAD
		// Prepare parameters
		var parameters: [String: String] = [:]
		if let unwrappedExternalUserId = externalUserId {
			parameters["externalUserId"] = unwrappedExternalUserId
		}
		if let authProvider = self.authProvider {
			parameters["provider"] = authProvider.rawValue
		}
=======
		if let url = URL(string: APIService.baseURL + "auth/make-user") {
			do {
				var parameters: [String: String] = [:]
				if let unwrappedExternalUserId = externalUserId {
					parameters["externalUserId"] = unwrappedExternalUserId
				}
				// Add provider to parameters using authProvider.rawValue
				if let authProvider = self.authProvider {
					parameters["provider"] = authProvider.rawValue
				}
>>>>>>> fdb6c305

		do {
			// Use the new createUser method
			let fetchedUser: User = try await (apiService as! APIService)
				.createUser(
					userDTO: userDTO,
					profilePicture: profilePicture,
					parameters: parameters
				)

			await MainActor.run {
				self.spawnUser = fetchedUser
				self.shouldNavigateToUserInfoInputView = false
			}

			// Save externalUserId to Keychain
			if let externalUserId = self.externalUserId,
				let data = externalUserId.data(using: .utf8)
			{
				let success = KeychainService.shared.save(
					key: "externalUserId", data: data)
				if !success {
					print("Failed to save externalUserId to Keychain")
				}
			}

			print("User created successfully")

		} catch {
			print("Error creating the user: \(error)")
			if let apiError = error as? APIError {
				print("API Error: \(apiError.localizedDescription)")
			}
		}
	}

	func setShouldNavigateToFeedView() {
		shouldNavigateToFeedView = isLoggedIn && spawnUser != nil && isFormValid
	}

	func deleteAccount() async {
		guard let userId = spawnUser?.id else {
			await MainActor.run {
				activeAlert = .deleteError
			}
			return
		}

		if let url = URL(string: APIService.baseURL + "users/\(userId)") {
			do {
				try await self.apiService.deleteData(from: url)
				let success = KeychainService.shared.delete(
					key: "externalUserId")
				if !success {
					print("Failed to delete externalUserId from Keychain")
				}

				await MainActor.run {
					resetState()
					activeAlert = .deleteSuccess
				}
			} catch {
				print("Error deleting account: \(error.localizedDescription)")
				await MainActor.run {
					activeAlert = .deleteError
				}
			}
		}
	}
}

// Conform to ASAuthorizationControllerDelegate
extension UserAuthViewModel: ASAuthorizationControllerDelegate {
	func authorizationController(
		controller: ASAuthorizationController,
		didCompleteWithAuthorization authorization: ASAuthorization
	) {
		handleAppleSignInResult(.success(authorization))
	}

	func authorizationController(
		controller: ASAuthorizationController, didCompleteWithError error: Error
	) {
		handleAppleSignInResult(.failure(error))
	}

}

struct UserCreateDTO: Codable {
	let username: String
	let firstName: String
	let lastName: String
	let bio: String
	let email: String
}<|MERGE_RESOLUTION|>--- conflicted
+++ resolved
@@ -269,6 +269,7 @@
 			return
 		}
 
+		if let url = URL(string: APIService.baseURL + "auth/sign-in") {
 		if let url = URL(string: APIService.baseURL + "auth/sign-in") {
 			do {
 				let fetchedSpawnUser: User = try await self.apiService
@@ -316,7 +317,6 @@
 			email: email
 		)
 
-<<<<<<< HEAD
 		// Prepare parameters
 		var parameters: [String: String] = [:]
 		if let unwrappedExternalUserId = externalUserId {
@@ -325,18 +325,6 @@
 		if let authProvider = self.authProvider {
 			parameters["provider"] = authProvider.rawValue
 		}
-=======
-		if let url = URL(string: APIService.baseURL + "auth/make-user") {
-			do {
-				var parameters: [String: String] = [:]
-				if let unwrappedExternalUserId = externalUserId {
-					parameters["externalUserId"] = unwrappedExternalUserId
-				}
-				// Add provider to parameters using authProvider.rawValue
-				if let authProvider = self.authProvider {
-					parameters["provider"] = authProvider.rawValue
-				}
->>>>>>> fdb6c305
 
 		do {
 			// Use the new createUser method
