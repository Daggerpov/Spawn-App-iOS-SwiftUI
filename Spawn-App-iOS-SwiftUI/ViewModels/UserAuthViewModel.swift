--- conflicted
+++ resolved
@@ -592,10 +592,6 @@
 			isFormValid = true
             isLoggedIn = true
 			setShouldNavigateToFeedView()
-			// Mark onboarding as completed for active users
-			if !hasCompletedOnboarding {
-				markOnboardingCompleted()
-			}
 			print("📍 User status: active - navigating to feed")
 		}
 	}
@@ -634,6 +630,10 @@
             isFormValid = true
             isLoggedIn = true
             setShouldNavigateToFeedView()
+			// Mark onboarding as completed for active users
+			if !hasCompletedOnboarding {
+				markOnboardingCompleted()
+			}
             print("📍 User status: active - navigating to feed")
         }
     }
@@ -973,19 +973,13 @@
                 
                 print("🔄 DEBUG: quickSignIn() - Quick sign-in successful")
                 await MainActor.run {
-<<<<<<< HEAD
-                    self.spawnUser = user
+                    self.spawnUser = authResponse.user
                     // For existing users with quick sign-in, mark onboarding as completed
                     if !self.hasCompletedOnboarding {
                         self.markOnboardingCompleted()
                     }
-                    self.shouldNavigateToFeedView = true
-                    self.isLoggedIn = true
-=======
-                    self.spawnUser = authResponse.user
                     self.determineSkipDestination(authResponse: authResponse)
                     self.hasCheckedSpawnUserExistence = true
->>>>>>> a089360a
                 }
             }
         } catch {
