--- conflicted
+++ resolved
@@ -911,13 +911,10 @@
             
             await MainActor.run {
                 self.spawnUser = updatedUser
-<<<<<<< HEAD
-//                self.navigateTo(.feedView)
-=======
                 // After terms are accepted, user should be at ACTIVE status
                 // Navigate to the feed view to complete onboarding
                 self.navigateTo(.feedView)
->>>>>>> d9d6aa9e
+//                self.navigateTo(.feedView)
                 self.isLoggedIn = true
                 self.errorMessage = nil // Clear any previous errors on success
                 // Mark onboarding as completed when user accepts Terms of Service
