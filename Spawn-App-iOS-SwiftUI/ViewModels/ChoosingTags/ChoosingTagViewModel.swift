--- conflicted
+++ resolved
@@ -8,79 +8,75 @@
 import Foundation
 
 class ChooseTagPopUpViewModel: ObservableObject {
-	@Published var chooseTagErrorMessage: String = ""
-    @Published var tags: [FriendTag] = []
-    @Published var selectedTags: Set<UUID> = []
-    
-    var userId: UUID
+@Published var chooseTagErrorMessage: String = ""
+@Published var tags: [FriendTag] = []
+@Published var selectedTags: Set<UUID> = []
 
-    var apiService: IAPIService
+var userId: UUID
 
-    init(userId: UUID, apiService: IAPIService) {
-        self.userId = userId
-		self.apiService = apiService
-	}
+var apiService: IAPIService
 
-<<<<<<< HEAD
-	func addTagsToFriend(friendUserId: UUID) async {
-=======
-	func addTagsToFriend(friendUserId: UUID, friendTagIds: [UUID]) async {
->>>>>>> 951560be
-		if let url = URL(
-			string: APIService.baseURL + "friendTags/addUserToTags/\(userId)")
-		{
-			do {
-				try await self.apiService.sendData(
-                    friendUserId,
-					to: url,
-					parameters: [
-						"friendUserId": friendUserId.uuidString
-					])
-			} catch {
-				await MainActor.run {
-					chooseTagErrorMessage =
-						"There was an error select a tag for your friend. Please try again."
-					print(apiService.errorMessage ?? "")
-				}
-			}
-		}
-	}
-    
-    func fetchTagsToAddToFriend(friendUserId: UUID) async {
-        let urlString = APIService.baseURL + "friendTags/addUserToTags/\(userId)"
-        
-        if let url = URL(string: urlString) {
-            let parameters: [String: String] = [
-                "friendUserId": friendUserId.uuidString
-            ]
-        
-            do {
-                let fetchedTags: [FriendTag] = try await self.apiService.fetchData(
-                    from: url, parameters: parameters
-                )
+init(userId: UUID, apiService: IAPIService) {
+    self.userId = userId
+    self.apiService = apiService
+}
 
-                await MainActor.run {
-                    self.tags = fetchedTags
-                }
-            } catch {
-                if let statusCode = apiService.errorStatusCode,
-                    apiService.errorStatusCode != 404
-                {
-                    print("Invalid status code from response: \(statusCode)")
-                    print(apiService.errorMessage ?? "")
-                }
-                await MainActor.run {
-                    self.tags = []
-                }
+func addTagsToFriend(friendUserId: UUID) async {
+    if let url = URL(
+        string: APIService.baseURL + "friendTags/addUserToTags/\(userId)")
+    {
+        do {
+            try await self.apiService.sendData(
+                friendUserId,
+                to: url,
+                parameters: [
+                    "friendUserId": friendUserId.uuidString
+                ])
+        } catch {
+            await MainActor.run {
+                chooseTagErrorMessage =
+                    "There was an error select a tag for your friend. Please try again."
+                print(apiService.errorMessage ?? "")
             }
         }
     }
+}
+
+func fetchTagsToAddToFriend(friendUserId: UUID) async {
+    let urlString = APIService.baseURL + "friendTags/addUserToTags/\(userId)"
     
-    func toggleTagSelection(_ tagId: UUID) {
-        if selectedTags.contains(tagId) {
-            selectedTags.remove(tagId)
-        } else {
-            selectedTags.insert(tagId)
+    if let url = URL(string: urlString) {
+        let parameters: [String: String] = [
+            "friendUserId": friendUserId.uuidString
+        ]
+    
+        do {
+            let fetchedTags: [FriendTag] = try await self.apiService.fetchData(
+                from: url, parameters: parameters
+            )
+
+            await MainActor.run {
+                self.tags = fetchedTags
+            }
+        } catch {
+            if let statusCode = apiService.errorStatusCode,
+                apiService.errorStatusCode != 404
+            {
+                print("Invalid status code from response: \(statusCode)")
+                print(apiService.errorMessage ?? "")
+            }
+            await MainActor.run {
+                self.tags = []
+            }
         }
     }
 }
+
+func toggleTagSelection(_ tagId: UUID) {
+    if selectedTags.contains(tagId) {
+        selectedTags.remove(tagId)
+    } else {
+        selectedTags.insert(tagId)
+    }
+}
+}
