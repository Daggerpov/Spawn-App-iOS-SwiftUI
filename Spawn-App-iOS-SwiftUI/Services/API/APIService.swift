//
//  APIService.swift
//  Spawn-App-iOS-SwiftUI
//
//  Created by Daniel Agapov on 2025-01-01.
//

import Foundation
import UIKit

// Protocol to help handle Optional types in a generic way
protocol OptionalProtocol {
	static var nilValue: Self { get }
}

extension Optional: OptionalProtocol {
	static var nilValue: Self {
		return nil
	}
}

class APIService: IAPIService {
	static var baseURL: String =
		"https://spawn-app-back-end-production.up.railway.app/api/v1/"

	var errorMessage: String?  // TODO: currently not being accessed; maybe use in alert to user
	var errorStatusCode: Int?  // if 404 -> just populate empty array, that's fine

	private func resetState() {
		errorMessage = nil
		errorStatusCode = nil
	}

	// Shared JSONDecoder for decoding data from the backend
	/// Note: not currently being used
	private static func makeDecoder() -> JSONDecoder {
		let decoder = JSONDecoder()

		// Custom date decoding strategy
		decoder.dateDecodingStrategy = .custom { decoder -> Date in
			let container = try decoder.singleValueContainer()
			let dateString = try container.decode(String.self)

			// Try with fractional seconds first
			let formatterWithFractional = ISO8601DateFormatter()
			formatterWithFractional.formatOptions = [.withInternetDateTime, .withFractionalSeconds]
			
			if let date = formatterWithFractional.date(from: dateString) {
				return date
			}
			
			// If that fails, try without fractional seconds
			let formatterWithoutFractional = ISO8601DateFormatter()
			formatterWithoutFractional.formatOptions = [.withInternetDateTime]
			
			if let date = formatterWithoutFractional.date(from: dateString) {
				return date
			}
			
			// If both fail, throw an error
			throw DecodingError.dataCorruptedError(
				in: container,
				debugDescription: "Invalid date format: \(dateString)")
		}
		return decoder
	}

	// Shared JSONEncoder for encoding data to send to the backend
	/// Note: not currently being used
	private static func makeEncoder() -> JSONEncoder {
		let encoder = JSONEncoder()
		encoder.dateEncodingStrategy = .custom { date, encoder in
			var container = encoder.singleValueContainer()

			let formatter = ISO8601DateFormatter()
			formatter.formatOptions = [.withInternetDateTime]  // Use standard ISO8601 without fractional seconds

			let dateString = formatter.string(from: date)
			try container.encode(dateString)
		}
		return encoder
	}

	internal func fetchData<T: Decodable>(
		from url: URL,
		parameters: [String: String]? = nil
	) async throws -> T where T: Decodable {
		resetState()

		// Create a URLComponents object from the URL
		var urlComponents = URLComponents(
			url: url, resolvingAgainstBaseURL: false)

		// Add query items if parameters are provided
		if let parameters = parameters {
			urlComponents?.queryItems = parameters.map {
				URLQueryItem(name: $0.key, value: $0.value)
			}
		}

		// Ensure the URL is valid after adding query items
		guard let finalURL = urlComponents?.url else {
			errorMessage = "Invalid URL after adding query parameters"
			print(errorMessage ?? "no error message to log")
			throw APIError.URLError
		}
		var request = URLRequest(url: finalURL)
		request.httpMethod = "GET"
		setAuthHeaders(request: &request)

		let (data, response) = try await URLSession.shared.data(for: request)

		guard let httpResponse = response as? HTTPURLResponse else {
			errorMessage = "HTTP request failed for \(finalURL)"
			print(errorMessage ?? "no error message to log")
			throw APIError.failedHTTPRequest(
				description: "The HTTP request has failed.")
		}

		// Handle auth tokens if present
		try handleAuthTokens(from: httpResponse, for: finalURL)

		// Special handling for 404 in auth endpoints
		if httpResponse.statusCode == 404 {
			// If this is an auth endpoint and we get a 404, this likely means the user doesn't exist yet
			if finalURL.absoluteString.contains("/auth/") {
				errorStatusCode = 404
				throw APIError.invalidStatusCode(statusCode: 404)
			}
			
			// For non-auth endpoints, try to return an empty result
			if let emptyArrayResult = emptyArrayResult(for: T.self) {
				return emptyArrayResult
			}
		}

		// Check status code
		if httpResponse.statusCode == 401 {
			// Handle token refresh logic here
			let newAccessToken: String = try handleRefreshToken()
			// Retry the request with the new access token
			data = try await retryRequest(request: &request, bearerAccessToken: newAccessToken)
		} else if httpResponse.statusCode != 200 {
			errorStatusCode = httpResponse.statusCode
			errorMessage =
				"invalid status code \(httpResponse.statusCode) for \(finalURL)"

			// Try to parse error message from response if possible
			if let errorJson = try? JSONSerialization.jsonObject(with: data)
				as? [String: Any]
			{
				print("Error Response: \(errorJson)")
			} else if let errorString = String(data: data, encoding: .utf8) {
				print("Error Response (non-JSON): \(errorString)")
			}

			print(errorMessage ?? "no error message to log")
			throw APIError.invalidStatusCode(
				statusCode: httpResponse.statusCode)
		}
		
		// Handle empty responses
		if data.isEmpty || data.count == 0 {
			if let emptyResponse = emptyResult(for: T.self) {
				return emptyResponse
			}
			throw APIError.invalidData
		}

		// Create decoder outside the try/catch scope so it's accessible in all blocks
		let decoder = APIService.makeDecoder()
		
		// Try to decode normally first
		do {
			let decodedData = try decoder.decode(T.self, from: data)
			return decodedData
		} catch let decodingError {
			// If normal decoding fails and we're expecting a single object but got an array,
			// try to extract the first item from the array
			let isArrayType = String(describing: T.self).contains("Array")
			
			// Only attempt array handling if we're not already expecting an array type
			if !isArrayType {
				// Try to decode as an array of that type
				print("Attempting to decode as array and extract the first item")
				
				do {
					// Use JSONSerialization first to check if it's an array
					if let jsonObject = try JSONSerialization.jsonObject(with: data) as? [Any],
					   !jsonObject.isEmpty {
						
						// It is an array, try to decode it as such and take the first element
						if let firstItemData = try? JSONSerialization.data(withJSONObject: jsonObject[0]) {
							let firstItem = try decoder.decode(T.self, from: firstItemData)
							print("Successfully decoded first item from array response")
							return firstItem
						}
					}
				} catch {
					print("Failed to extract first item from array: \(error)")
				}
			}
			
			// If we got here, throw the original decoding error
			print("JSON Decoding Error: \(decodingError)")
			if let jsonString = String(data: data, encoding: .utf8) {
				print("Received JSON: \(jsonString)")
			}
			throw APIError.failedJSONParsing(url: finalURL)
		}
	}

	internal func sendData<T: Encodable, U: Decodable>(
		_ object: T,
		to url: URL,
		parameters: [String: String]? = nil
	) async throws -> U? {
		resetState()

		// Create a URLComponents object from the URL
		var urlComponents = URLComponents(
			url: url, resolvingAgainstBaseURL: false)

		// Add query items if parameters are provided
		if let parameters = parameters {
			urlComponents?.queryItems = parameters.map {
				URLQueryItem(name: $0.key, value: $0.value)
			}
		}

		// Ensure the URL is valid after adding query items
		guard let finalURL = urlComponents?.url else {
			errorMessage = "Invalid URL after adding query parameters"
			print(errorMessage ?? "no error message to log")
			throw APIError.URLError
		}

		let encoder = APIService.makeEncoder()
		let encodedData = try encoder.encode(object)

		var request = URLRequest(url: finalURL)
		request.httpMethod = "POST"
		request.setValue("application/json", forHTTPHeaderField: "Content-Type")
		request.httpBody = encodedData
		setAuthHeaders(request: &request)
		let (data, response) = try await URLSession.shared.data(for: request)

		guard let httpResponse = response as? HTTPURLResponse else {
			errorMessage = "HTTP request failed for \(finalURL)"
			print(errorMessage ?? "no error message to log")
			throw APIError.failedHTTPRequest(
				description: "The HTTP request has failed.")
		}

		// 200 means success || 201 means created, which is also fine for a POST request
		guard httpResponse.statusCode == 200 || httpResponse.statusCode == 201
		else {
			if httpResponse.statusCode == 401 {
				// Handle token refresh logic here
				let newAccessToken: String = try handleRefreshToken()
				// Retry the request with the new access token
				var newData = try await retryRequest(request: &request, bearerAccessToken: newAccessToken)
				return try APIService.makeDecoder().decode(U.self, from: newData)
			}
			errorMessage =
				"invalid status code \(httpResponse.statusCode) for \(finalURL)"
			print(errorMessage ?? "no error message to log")
			throw APIError.invalidStatusCode(
				statusCode: httpResponse.statusCode)
		}

		if !data.isEmpty {
			do {
				let decoder = JSONDecoder()
				decoder.dateDecodingStrategy = .iso8601
				let decodedData = try decoder.decode(U.self, from: data)
				return decodedData
			} catch {
				errorMessage =
					APIError.failedJSONParsing(url: finalURL)
					.localizedDescription
				print(errorMessage ?? "no error message to log")
				throw APIError.failedJSONParsing(url: finalURL)
			}
		}

		return nil
	}

	internal func updateData<T: Encodable, R: Decodable>(
		_ object: T,
		to url: URL,
		parameters: [String: String]? = nil  // Add parameters here
	) async throws -> R {
		resetState()

		// Create a URLComponents object from the URL
		var urlComponents = URLComponents(
			url: url, resolvingAgainstBaseURL: false)

		// Add query items if parameters are provided
		if let parameters = parameters {
			urlComponents?.queryItems = parameters.map {
				URLQueryItem(name: $0.key, value: $0.value)
			}
		}

		// Ensure the URL is valid after adding query items
		guard let finalURL = urlComponents?.url else {
			errorMessage = "Invalid URL after adding query parameters"
			print(errorMessage ?? "no error message to log")
			throw APIError.URLError
		}

		let encoder = APIService.makeEncoder()
		let encodedData = try encoder.encode(object)

		var request = URLRequest(url: finalURL)
		request.httpMethod = "PUT"
		request.setValue("application/json", forHTTPHeaderField: "Content-Type")
		request.httpBody = encodedData
		setAuthHeaders(request: &request)
		let (data, response) = try await URLSession.shared.data(for: request)

		guard let httpResponse = response as? HTTPURLResponse else {
			let message = "HTTP request failed for \(finalURL)"
			print(message)
			throw APIError.failedHTTPRequest(description: message)
		}

		guard httpResponse.statusCode == 200 else {
			if httpResponse.statusCode == 401 {
				// Handle token refresh logic here
				let newAccessToken: String = try handleRefreshToken()
				// Retry the request with the new access token
				var newData = try await retryRequest(request: &request, bearerAccessToken: newAccessToken)
				return try APIService.makeDecoder().decode(R.self, from: newData)
			}
			errorStatusCode = httpResponse.statusCode
			let message =
				"Invalid status code \(httpResponse.statusCode) for \(finalURL)"
			print(message)
			throw APIError.invalidStatusCode(
				statusCode: httpResponse.statusCode)
		}

		// Decode the response into the expected type `R`
		let decoder = APIService.makeDecoder()
		return try decoder.decode(R.self, from: data)
	}

	internal func deleteData(from url: URL) async throws {
		resetState()

		var request = URLRequest(url: url)
		request.httpMethod = "DELETE"  // Set the HTTP method to DELETE
		setAuthHeaders(request: &request)  // Set auth headers if needed
		let (_, response) = try await URLSession.shared.data(for: request)

		guard let httpResponse = response as? HTTPURLResponse else {
			errorMessage = "HTTP request failed for \(url)"
			print(errorMessage ?? "no error message to log")
			throw APIError.failedHTTPRequest(
				description: "The HTTP request has failed.")
		}

		// Check for a successful status code (204 is commonly used for successful deletions)
		guard httpResponse.statusCode == 204 || httpResponse.statusCode == 200
		else {
			if httpResponse.statusCode == 401 {
				// Handle token refresh logic here
				let newAccessToken: String = try handleRefreshToken()
				// Retry the request with the new access token
				try await retryRequest(request: &request, bearerAccessToken: newAccessToken)
				return
			}
			errorStatusCode = httpResponse.statusCode
			errorMessage =
				"invalid status code \(httpResponse.statusCode) for \(url)"
			print(errorMessage ?? "no error message to log")
			throw APIError.invalidStatusCode(
				statusCode: httpResponse.statusCode)
		}
	}

	func createUser(
		userDTO: UserCreateDTO, profilePicture: UIImage?,
		parameters: [String: String]?
	) async throws -> BaseUserDTO {
		resetState()

		// Create URL with parameters
		guard let baseURL = URL(string: APIService.baseURL + "auth/make-user")
		else {
			throw APIError.URLError
		}

		var urlComponents = URLComponents(
			url: baseURL, resolvingAgainstBaseURL: false)
		if let parameters = parameters {
			urlComponents?.queryItems = parameters.map {
				URLQueryItem(name: $0.key, value: $0.value)
			}
		}

		guard let finalURL = urlComponents?.url else {
			throw APIError.URLError
		}

		// Create the user creation DTO
		var userCreationDTO: [String: Any] = [
			"username": userDTO.username,
			"firstName": userDTO.firstName,
			"lastName": userDTO.lastName,
			"bio": userDTO.bio,
			"email": userDTO.email,
		]

		// Add profile picture data if available
		if let image = profilePicture {
			// Use higher compression quality and ensure we're getting a valid image
			if let imageData = image.jpegData(compressionQuality: 0.9) {
				let base64String = imageData.base64EncodedString()
				userCreationDTO["profilePictureData"] = base64String
				print("Including profile picture data of size: \(imageData.count) bytes")
			} else if let pngData = image.pngData() {
				// Try PNG as a fallback
				let base64String = pngData.base64EncodedString()
				userCreationDTO["profilePictureData"] = base64String
				print("Including PNG profile picture data of size: \(pngData.count) bytes")
			}
		} else if let profilePicUrl = parameters?["profilePicUrl"], !profilePicUrl.isEmpty {
			// If we have a URL from Google/Apple but no selected image, include it
			// Try both field names that the backend might be expecting
			userCreationDTO["profilePictureUrl"] = profilePicUrl
			userCreationDTO["profilePicture"] = profilePicUrl // Try this field name as well
			print("Including profile picture URL from provider: \(profilePicUrl)")
			
			// Try to download the image from the URL and convert to base64
			if let url = URL(string: profilePicUrl) {
				do {
					let (data, _) = try await URLSession.shared.data(from: url)
					let base64String = data.base64EncodedString()
					userCreationDTO["profilePictureData"] = base64String
					print("Successfully downloaded and included Google profile picture data: \(data.count) bytes")
				} catch {
					print("Failed to download Google profile picture: \(error.localizedDescription)")
				}
			}
		}

		// Convert the DTO to JSON data
		guard let jsonData = try? JSONSerialization.data(withJSONObject: userCreationDTO) else {
			throw APIError.invalidData
		}

		// Create the request
		var request = URLRequest(url: finalURL)
		request.httpMethod = "POST"
		request.setValue("application/json", forHTTPHeaderField: "Content-Type")
		request.httpBody = jsonData

		// Perform the request
		let (data, response) = try await URLSession.shared.data(for: request)

		// Check the HTTP response
		guard let httpResponse = response as? HTTPURLResponse else {
			throw APIError.failedHTTPRequest(description: "HTTP request failed")
		}

		// Specifically check for 409 Conflict to handle email already exists case
		if httpResponse.statusCode == 409 {
			print("Conflict detected (409): Email or username likely already in use")
			
			// Try to parse error message from response
			if let errorJson = try? JSONSerialization.jsonObject(with: data) as? [String: Any],
			   let message = errorJson["message"] as? String {
				print("Error response: \(message)")
				errorMessage = message
			}
			
			throw APIError.invalidStatusCode(statusCode: 409)
		}

		// Check for success - 200 OK or 201 Created
		guard httpResponse.statusCode == 200 || httpResponse.statusCode == 201 else {
			errorStatusCode = httpResponse.statusCode
			errorMessage = "Invalid status code \(httpResponse.statusCode) for user creation"
			
			// Try to parse error message from response
			if let errorJson = try? JSONSerialization.jsonObject(with: data) as? [String: Any],
			   let errorMessage = errorJson["message"] as? String {
				print("Error response: \(errorMessage)")
			}
			
			throw APIError.invalidStatusCode(statusCode: httpResponse.statusCode)
		}

		// Parse the response
		let decoder = JSONDecoder()
		return try decoder.decode(BaseUserDTO.self, from: data)
	}

	private func handleAuthTokens(from response: HTTPURLResponse, for url: URL)
		throws
	{
		// Check if this is an auth endpoint
		let authEndpoints = [
			APIService.baseURL + "auth/sign-in",
			APIService.baseURL + "auth/make-user",
		]

		guard
			authEndpoints.contains(where: { url.absoluteString.contains($0) }),
			let accessToken = response.allHeaderFields["Authorization"]
				as? String,
			let refreshToken = response.allHeaderFields["x-refresh-token"]
				as? String
		else {
			return
		}

		// Remove "Bearer " prefix from access token
		let cleanAccessToken = accessToken.replacingOccurrences(
			of: "Bearer ", with: "")

		// Store both tokens in keychain
		if let accessTokenData = cleanAccessToken.data(using: .utf8),
			let refreshTokenData = refreshToken.data(using: .utf8)
		{
			if !KeychainService.shared.save(
				key: "accessToken", data: accessTokenData)
			{
				throw APIError.failedTokenSaving(tokenType: "accessToken")
			}
			if !KeychainService.shared.save(
				key: "refreshToken", data: refreshTokenData)
			{
				throw APIError.failedTokenSaving(tokenType: "refreshToken")
			}
		}
	}

<<<<<<< HEAD
	 
=======
	fileprivate func setAuthHeaders(request: inout URLRequest) {
		guard let url = request.url else {
			print("❌ ERROR: URL is nil")
			return
		}

		// Check if auth headers are needed
		let whitelistedEndpoints = [
			"auth/sign-in",
			"auth/make-user"
		]
		if whitelistedEndpoints.contains(where: { url.absoluteString.contains($0) }) {
			// Don't set auth headers for these endpoints
			return
		}
		// Get the access token from keychain
        guard
            let accessToken = KeychainService.shared.load(key: "accessToken"),
            let refreshToken = KeychainService.shared.load(key: "refreshToken")
		else {
			print("❌ ERROR: Missing access or refresh token in Keychain")
			return
		}

		// Set the auth headers
		request.addValue("Bearer \(accessToken)", forHTTPHeaderField: "Authorization")
		request.addValue("Bearer \(refreshToken)", forHTTPHeaderField: "X-Refresh-Token")
		print("🔑 Auth headers set")

		return
	} 
>>>>>>> ac446ec2

	internal func patchData<T: Encodable, U: Decodable>(
		from url: URL,
		with object: T
	) async throws -> U {
		resetState()

		let encoder = APIService.makeEncoder()
		let encodedData = try encoder.encode(object)
		
		// Debug: Log the request details
		print("🔍 PATCH REQUEST: \(url.absoluteString)")
		print("🔍 REQUEST BODY: \(String(data: encodedData, encoding: .utf8) ?? "Unable to convert to string")")

		var request = URLRequest(url: url)
		request.httpMethod = "PATCH"
		request.setValue("application/json", forHTTPHeaderField: "Content-Type")
		request.httpBody = encodedData
		setAuthHeaders(request: &request)
		let (data, response) = try await URLSession.shared.data(for: request)
		
		// Debug: Log the response details
		print("🔍 RESPONSE: \(response)")
		print("🔍 RESPONSE DATA: \(String(data: data, encoding: .utf8) ?? "Unable to convert to string")")

		guard let httpResponse = response as? HTTPURLResponse else {
			errorMessage = "HTTP request failed for \(url)"
			print("❌ ERROR: HTTP request failed for \(url)")
			throw APIError.failedHTTPRequest(
				description: "The HTTP request has failed.")
		}

		guard httpResponse.statusCode == 200 else {
			if httpResponse.statusCode == 401 {
				// Handle token refresh logic here
				let newAccessToken: String = try handleRefreshToken()
				// Retry the request with the new access token
				var newData = try await retryRequest(request: &request, bearerAccessToken: newAccessToken)
				return try APIService.makeDecoder().decode(U.self, from: newData)
			}

			errorMessage =
				"invalid status code \(httpResponse.statusCode) for \(url)"
			print("❌ ERROR: Invalid status code \(httpResponse.statusCode) for \(url)")
			
			// Try to parse error message from response
			if let errorJson = try? JSONSerialization.jsonObject(with: data) as? [String: Any] {
				print("❌ ERROR DETAILS: \(errorJson)")
			}
			
			throw APIError.invalidStatusCode(
				statusCode: httpResponse.statusCode)
		}

		do {
			let decoder = APIService.makeDecoder()
			let decodedData = try decoder.decode(U.self, from: data)
			print("✅ SUCCESS: Data decoded successfully for \(url.absoluteString)")
			return decodedData
		} catch {
			errorMessage =
				APIError.failedJSONParsing(url: url).localizedDescription
			print("❌ ERROR: JSON parsing failed for \(url): \(error)")
			
			// Log the data that couldn't be parsed
			print("❌ DATA THAT FAILED TO PARSE: \(String(data: data, encoding: .utf8) ?? "Unable to convert to string")")
			
			throw APIError.failedJSONParsing(url: url)
		}
	}

	// Helper to create empty results of the appropriate type
	private func emptyResult<T>(for type: T.Type) -> T? {
		// For array types
		if type is [Any].Type || type is [[String: Any]].Type {
			return [] as? T
		}
		
		// For optional types
		if let optionalType = type as? OptionalProtocol.Type {
			return optionalType.nilValue as? T
		}
		
		return nil
	}
	
	// Helper specifically for empty arrays
	private func emptyArrayResult<T>(for type: T.Type) -> T? {
		if type is [Any].Type || type is [[String: Any]].Type {
			return [] as? T
		}
		
		// For single objects, we can't create an empty result so return nil
		return nil
	}

	func updateProfilePicture(_ imageData: Data, userId: UUID) async throws -> BaseUserDTO {
		guard let url = URL(string: APIService.baseURL + "users/update-pfp/\(userId)") else {
			print("❌ ERROR: Failed to create URL for profile picture update")
			throw APIError.URLError
		}
		
		print("🔍 UPDATING PROFILE PICTURE: Starting request to \(url.absoluteString)")
		print("🔍 REQUEST DATA SIZE: \(imageData.count) bytes")
		
		// Create the request
		var request = URLRequest(url: url)
		request.httpMethod = "PATCH"
		request.setValue("image/jpeg", forHTTPHeaderField: "Content-Type")
		request.httpBody = imageData
        setAuthHeaders(request: &request)  // Set auth headers if needed
		// Log request headers
		print("🔍 REQUEST HEADERS: \(request.allHTTPHeaderFields ?? [:])")
		
		// Perform the request with detailed logging
		let (data, response) = try await URLSession.shared.data(for: request)
		
		print("🔍 RESPONSE RECEIVED: \(response)")
		
		// Check if we can read the response as JSON or text
		if let responseString = String(data: data, encoding: .utf8) {
			print("🔍 RESPONSE DATA: \(responseString)")
		} else {
			print("🔍 RESPONSE DATA: Unable to convert to string (binary data of \(data.count) bytes)")
		}
		
		// Check the HTTP response
		guard let httpResponse = response as? HTTPURLResponse else {
			print("❌ ERROR: Failed HTTP request - unable to get HTTP response")
			throw APIError.failedHTTPRequest(description: "HTTP request failed")
		}

		
		guard (200...299).contains(httpResponse.statusCode) else {
			if httpResponse.statusCode == 401 {
				// Handle token refresh logic here
				let newAccessToken: String = try handleRefreshToken()
				// Retry the request with the new access token
				var newData = try await retryRequest(request: &request, bearerAccessToken: String)
				return try JSONDecoder().decode(BaseUserDTO.self, from: newData)
			}
			print("❌ ERROR: Invalid status code \(httpResponse.statusCode)")
			
			// Try to parse error details
			if let errorJson = try? JSONSerialization.jsonObject(with: data) as? [String: Any] {
				print("❌ ERROR DETAILS: \(errorJson)")
			}
			
			throw APIError.invalidStatusCode(statusCode: httpResponse.statusCode)
		}
		
		// Parse the response
		do {
			let decoder = JSONDecoder()
			let updatedUser = try decoder.decode(BaseUserDTO.self, from: data)
			print("✅ SUCCESS: Profile picture updated, new URL: \(updatedUser.profilePicture ?? "nil")")
			return updatedUser
		} catch {
			print("❌ ERROR: Failed to decode user data after profile picture update: \(error)")
			print("❌ DATA THAT FAILED TO PARSE: \(String(data: data, encoding: .utf8) ?? "Unable to convert to string")")
			throw APIError.failedJSONParsing(url: url)
		}
	}

	// Add sendMultipartFormData implementation
	func sendMultipartFormData(_ formData: [String: Any], to url: URL) async throws -> Data {
		resetState()
		
		let boundary = "Boundary-\(UUID().uuidString)"
		
		var request = URLRequest(url: url)
		request.httpMethod = "POST"
		request.setValue("multipart/form-data; boundary=\(boundary)", forHTTPHeaderField: "Content-Type")
		setAuthHeaders(request: &request)  // Set auth headers if needed
		// Create the body
		var body = Data()
		
		for (key, value) in formData {
			if let data = value as? Data {
				// Handle image data
				body.append("\r\n--\(boundary)\r\n".data(using: .utf8)!)
				body.append("Content-Disposition: form-data; name=\"\(key)\"; filename=\"image.jpg\"\r\n".data(using: .utf8)!)
				body.append("Content-Type: image/jpeg\r\n\r\n".data(using: .utf8)!)
				body.append(data)
			} else {
				// Handle text fields
				body.append("\r\n--\(boundary)\r\n".data(using: .utf8)!)
				body.append("Content-Disposition: form-data; name=\"\(key)\"\r\n\r\n".data(using: .utf8)!)
				body.append("\(value)".data(using: .utf8)!)
			}
		}
		
		// Add final boundary
		body.append("\r\n--\(boundary)--\r\n".data(using: .utf8)!)
		
		request.httpBody = body
		
		// Perform the request
		let (data, response) = try await URLSession.shared.data(for: request)
		
		guard let httpResponse = response as? HTTPURLResponse else {
			errorMessage = "HTTP request failed for \(url)"
			print(errorMessage ?? "no error message to log")
			throw APIError.failedHTTPRequest(description: "The HTTP request has failed.")
		}
		
		
		guard httpResponse.statusCode == 200 || httpResponse.statusCode == 201 else {
			errorStatusCode = httpResponse.statusCode

			if errorStatusCode == 401 {
				// Handle token refresh logic here
				let newAccessToken: String = try handleRefreshToken()
				// Retry the request with the new access token
				var newData = try await retryRequest(request: &request, bearerAccessToken: newAccessToken)
				return newData
			}

			errorMessage = "Invalid status code \(httpResponse.statusCode) for \(url)"
			print(errorMessage ?? "no error message to log")
			throw APIError.invalidStatusCode(statusCode: httpResponse.statusCode)
		}
		
		return data
	}

<<<<<<< HEAD
	fileprivate func setAuthHeaders(request: inout URLRequest) {
		guard let url = request.url else {
			print("❌ ERROR: URL is nil")
			return
		}

		// Check if auth headers are needed
		let whitelistedEndpoints = [
			"auth/sign-in",
			"auth/make-user"
		]
		if whitelistedEndpoints.contains(where: { url.absoluteString.contains($0) }) {
			// Don't set auth headers for these endpoints
			return
		}
		// Get the access token from keychain
		guard
			let accessToken = KeychainService.load("accessToken") as? String, 
			let refreshToken = KeychainService.load("refreshToken") as? String 
			else {
			print("❌ ERROR: Missing access or refresh token in Keychain")
			return
		}

		// Set the auth headers
		request.addValue("Bearer \(accessToken)", forHTTPHeaderField: "Authorization")
		request.addValue('Bearer \(refreshToken)', forHTTPHeaderField: "X-Refresh-Token")
		print("🔑 Auth headers set")
	}

	fileprivate func handleRefreshToken() throws -> String {
		print("Refreshing access token...")
		let url = URL(string: APIService.baseURL + "auth/refresh-token")
		guard let refreshToken = KeychainService.load("refreshToken") as? String else {
			print("❌ ERROR: Missing refresh token in Keychain")
			return
		}

		var request = URLRequest(url: url)
		request.httpMethod = "POST"
		request.addValue("Bearer \(refreshToken)", forHTTPHeaderField: "Authorization")
		let (data, response) = try await URLSession.shared.data(for: request)
		
=======
	func validateCache(_ cachedItems: [String: Date]) async throws -> [String: CacheValidationResponse] {
		resetState()
		
		guard let userId = UserAuthViewModel.shared.spawnUser?.id else {
			throw APIError.invalidData
		}
		
		// Create the URL for the cache validation endpoint
		guard let url = URL(string: APIService.baseURL + "cache/validate/\(userId)") else {
			throw APIError.URLError
		}
		
		// Convert the dictionary of cache items and their timestamps to JSON
		let encoder = JSONEncoder()
		encoder.dateEncodingStrategy = .iso8601
		let jsonData = try encoder.encode(cachedItems)
		
		// Create and configure the request
		var request = URLRequest(url: url)
		request.httpMethod = "POST"
		request.setValue("application/json", forHTTPHeaderField: "Content-Type")
		request.httpBody = jsonData
		
		// Send the request
		let (data, response) = try await URLSession.shared.data(for: request)
		
		// Validate the response
>>>>>>> ac446ec2
		guard let httpResponse = response as? HTTPURLResponse else {
			errorMessage = "HTTP request failed for \(url)"
			print(errorMessage ?? "no error message to log")
			throw APIError.failedHTTPRequest(description: "The HTTP request has failed.")
		}
<<<<<<< HEAD
		if httpResponse.statusCode == 200 {
			// Successfully refreshed token, save it to Keychain
			if let newAccessToken = httpResponse.allHeaderFields["Authorization"] as? String {
				let cleanAccessToken = newAccessToken.replacingOccurrences(of: "Bearer ", with: "")

				guard !KeychainService.shared.save(key: "accessToken", data: cleanAccessToken.data(using: .utf8)) else {
					throw APIError.failedTokenSaving(tokenType: "refreshToken")
				}

				return newAccessToken

			}
		} else {
			throw APIError.failedHTTPRequest(description: "Failed to refresh token")
		}
	}
	
	fileprivate func retryRequest(request: inout URLRequest, bearerAccessToken: String) async throws -> Data {
		// Retry the request with the new access token
		print("🔄 Retrying request with new access token")
		request.setValue(bearerAccessToken, forHTTPHeaderField: "Authorization")
		let (newData, newResponse) = try await URLSession.shared.data(for: request)
		guard let newHttpResponse = newResponse as? HTTPURLResponse else {
			errorMessage = "HTTP request failed for \(request.url?.absoluteString ?? "unknown URL")"
			print(errorMessage ?? "no error message to log")
			throw APIError.failedHTTPRequest(description: "The HTTP request has failed.")
		}
		guard (200...299).contains(newHttpResponse.statusCode) else {
			errorMessage = "Invalid status code \(newHttpResponse.statusCode) for \(request.url?.absoluteString ?? "unknown URL")"
			print(errorMessage ?? "no error message to log")
			throw APIError.invalidStatusCode(statusCode: newHttpResponse.statusCode)
		}
		return newData
=======
		
		guard httpResponse.statusCode == 200 else {
			errorStatusCode = httpResponse.statusCode
			errorMessage = "invalid status code \(httpResponse.statusCode) for \(url)"
			print(errorMessage ?? "no error message to log")
			throw APIError.invalidStatusCode(statusCode: httpResponse.statusCode)
		}
		
		// Decode the response
		let decoder = JSONDecoder()
		decoder.dateDecodingStrategy = .iso8601
		let validationResponse = try decoder.decode([String: CacheValidationResponse].self, from: data)
		
		return validationResponse
>>>>>>> ac446ec2
	}
}

// since the PUT requests don't need any `@RequestBody` in the back-end
struct EmptyRequestBody: Codable {}
// for empty responses from requests:
struct EmptyResponse: Codable {}<|MERGE_RESOLUTION|>--- conflicted
+++ resolved
@@ -541,9 +541,6 @@
 		}
 	}
 
-<<<<<<< HEAD
-	 
-=======
 	fileprivate func setAuthHeaders(request: inout URLRequest) {
 		guard let url = request.url else {
 			print("❌ ERROR: URL is nil")
@@ -575,7 +572,7 @@
 
 		return
 	} 
->>>>>>> ac446ec2
+	 
 
 	internal func patchData<T: Encodable, U: Decodable>(
 		from url: URL,
@@ -802,7 +799,6 @@
 		return data
 	}
 
-<<<<<<< HEAD
 	fileprivate func setAuthHeaders(request: inout URLRequest) {
 		guard let url = request.url else {
 			print("❌ ERROR: URL is nil")
@@ -846,41 +842,11 @@
 		request.addValue("Bearer \(refreshToken)", forHTTPHeaderField: "Authorization")
 		let (data, response) = try await URLSession.shared.data(for: request)
 		
-=======
-	func validateCache(_ cachedItems: [String: Date]) async throws -> [String: CacheValidationResponse] {
-		resetState()
-		
-		guard let userId = UserAuthViewModel.shared.spawnUser?.id else {
-			throw APIError.invalidData
-		}
-		
-		// Create the URL for the cache validation endpoint
-		guard let url = URL(string: APIService.baseURL + "cache/validate/\(userId)") else {
-			throw APIError.URLError
-		}
-		
-		// Convert the dictionary of cache items and their timestamps to JSON
-		let encoder = JSONEncoder()
-		encoder.dateEncodingStrategy = .iso8601
-		let jsonData = try encoder.encode(cachedItems)
-		
-		// Create and configure the request
-		var request = URLRequest(url: url)
-		request.httpMethod = "POST"
-		request.setValue("application/json", forHTTPHeaderField: "Content-Type")
-		request.httpBody = jsonData
-		
-		// Send the request
-		let (data, response) = try await URLSession.shared.data(for: request)
-		
-		// Validate the response
->>>>>>> ac446ec2
 		guard let httpResponse = response as? HTTPURLResponse else {
 			errorMessage = "HTTP request failed for \(url)"
 			print(errorMessage ?? "no error message to log")
 			throw APIError.failedHTTPRequest(description: "The HTTP request has failed.")
 		}
-<<<<<<< HEAD
 		if httpResponse.statusCode == 200 {
 			// Successfully refreshed token, save it to Keychain
 			if let newAccessToken = httpResponse.allHeaderFields["Authorization"] as? String {
@@ -914,7 +880,40 @@
 			throw APIError.invalidStatusCode(statusCode: newHttpResponse.statusCode)
 		}
 		return newData
-=======
+	}
+
+	func validateCache(_ cachedItems: [String: Date]) async throws -> [String: CacheValidationResponse] {
+		resetState()
+		
+		guard let userId = UserAuthViewModel.shared.spawnUser?.id else {
+			throw APIError.invalidData
+		}
+		
+		// Create the URL for the cache validation endpoint
+		guard let url = URL(string: APIService.baseURL + "cache/validate/\(userId)") else {
+			throw APIError.URLError
+		}
+		
+		// Convert the dictionary of cache items and their timestamps to JSON
+		let encoder = JSONEncoder()
+		encoder.dateEncodingStrategy = .iso8601
+		let jsonData = try encoder.encode(cachedItems)
+		
+		// Create and configure the request
+		var request = URLRequest(url: url)
+		request.httpMethod = "POST"
+		request.setValue("application/json", forHTTPHeaderField: "Content-Type")
+		request.httpBody = jsonData
+		
+		// Send the request
+		let (data, response) = try await URLSession.shared.data(for: request)
+		
+		// Validate the response
+		guard let httpResponse = response as? HTTPURLResponse else {
+			errorMessage = "HTTP request failed for \(url)"
+			print(errorMessage ?? "no error message to log")
+			throw APIError.failedHTTPRequest(description: "The HTTP request has failed.")
+		}
 		
 		guard httpResponse.statusCode == 200 else {
 			errorStatusCode = httpResponse.statusCode
@@ -929,7 +928,6 @@
 		let validationResponse = try decoder.decode([String: CacheValidationResponse].self, from: data)
 		
 		return validationResponse
->>>>>>> ac446ec2
 	}
 }
 
