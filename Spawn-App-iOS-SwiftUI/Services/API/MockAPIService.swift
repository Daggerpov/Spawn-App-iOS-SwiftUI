//
//  MockAPIService.swift
//  Spawn-App-iOS-SwiftUI
//
//  Created by Daniel Agapov on 2025-01-01.
//

import Foundation
import SwiftUI // just for UIImage for `createUser()`

class MockAPIService: IAPIService {
<<<<<<< HEAD
    /// This variable dictates whether we'll be using the `MockAPIService()` or `APIService()` throughout the app
    static var isMocking: Bool = true

    var errorMessage: String? = nil
    var errorStatusCode: Int? = nil

    var userId: UUID?

    init(userId: UUID? = nil) {
        self.userId = userId
    }

    func fetchData<T>(from url: URL, parameters: [String: String]? = nil)
        async throws -> T where T: Decodable
    {
        /// FeedViewModel.swift:

        // fetchEventsForUser():

        if let userIdForUrl = userId {
            if url.absoluteString == APIService.baseURL
                + "events/feedEvents/\(userIdForUrl)"
            {
                return [
                    FullFeedEventDTO.mockDinnerEvent,
                    FullFeedEventDTO
                        .mockSelfOwnedEvent,
                    FullFeedEventDTO.mockSelfOwnedEvent2,
                ] as! T
            }
            
            // fetchFilteredEvents() - FeedViewModel
            if url.absoluteString.contains("events/friendTag/") {
                // Extract the tag ID from the URL
                return [
                    FullFeedEventDTO.mockDinnerEvent,
                    FullFeedEventDTO.mockSelfOwnedEvent
                ] as! T
            }
        }

        // ProfileViewModel - fetchEventDetails
        if url.absoluteString.contains(APIService.baseURL + "events/") && !url.absoluteString.contains("events/friendTag/") && !url.absoluteString.contains("events/feedEvents/") {
            // Extract event ID from the URL
            let urlComponents = url.absoluteString.components(separatedBy: "/")
            if let eventIdString = urlComponents.last, let eventId = UUID(uuidString: eventIdString) {
                // Check if we're looking for a specific event by ID
                print("🔍 MOCK: Fetching event details for ID: \(eventId)")
                
                // For the mock implementation, set event details based on the eventId in CalendarActivityDTO
                // First, add this event to the AppCache
                let eventToCache = FullFeedEventDTO.mockDinnerEvent
                // Give the mock event the requested ID so it matches
                eventToCache.id = eventId
                
                // Add random variety to the mocked event
                let possibleTitles = ["Dinner at The Spot", "Study Session", "Workout at Gym", "Coffee Break", "Movie Night", "Game Night", "Beach Day"]
                let possibleLocations = ["The Spot", "Central Library", "University Gym", "Coffee House", "Cinema", "Game Room", "Beach"]
                eventToCache.title = possibleTitles.randomElement()
                eventToCache.category = EventCategory.allCases.randomElement() ?? .general
                eventToCache.icon = ["🍽️", "📚", "🏋️", "☕", "🎬", "🎮", "🏖️"].randomElement()
                eventToCache.location = Location(
                    id: UUID(), 
                    name: possibleLocations.randomElement() ?? "The Spot",
                    latitude: Double.random(in: 49.2...49.3), 
                    longitude: Double.random(in: -123.3 ... -123.1)
                )
                
                // Add to cache so it will be found next time
                await MainActor.run {
                    AppCache.shared.addOrUpdateEvent(eventToCache)
                }
                
                return eventToCache as! T
            }
            
            // Default fallback
            return FullFeedEventDTO.mockDinnerEvent as! T
        }

        // fetchTagsForUser():

        if url.absoluteString == APIService.baseURL + "friendTags" {
            return FullFriendTagDTO.mockTags as! T
        }

        /// FriendsTabViewModel.swift:

        if let userIdForUrl = userId {
            // fetchIncomingFriendRequests():

            if url.absoluteString == APIService.baseURL
                + "friend-requests/incoming/\(userIdForUrl)"
            {
                return FetchFriendRequestDTO.mockFriendRequests as! T
            }

            // fetchRecommendedFriends():

            if url.absoluteString == APIService.baseURL
                + "users/recommended-friends/\(userIdForUrl)"
            {
                let firstThreeUsers = Array(
                    RecommendedFriendUserDTO.mockUsers.prefix(3)
                )
                return firstThreeUsers as! T
            }

            // fetchFriends():

            if url.absoluteString == APIService.baseURL
                + "users/friends/\(userIdForUrl)"
            {
                return FullFriendUserDTO.mockUsers as! T
            }
            
            // SearchViewModel - fetchFilteredResults():
            if url.absoluteString.contains("users/filtered/\(userIdForUrl)") {
                // Create a mock SearchedUserResult
                let result = SearchedUserResult(
                    incomingFriendRequests: FetchFriendRequestDTO.mockFriendRequests,
                    recommendedFriends: Array(RecommendedFriendUserDTO.mockUsers.prefix(2)),
                    friends: Array(FullFriendUserDTO.mockUsers.prefix(3))
                )
                return result as! T
            }
            
            // ProfileViewModel - fetchUserStats()
            if url.absoluteString == APIService.baseURL + "users/\(userIdForUrl)/stats" {
                return UserStatsDTO(
                    peopleMet: 24,
                    spawnsMade: 15,
                    spawnsJoined: 3
                ) as! T
            }
            
            // ProfileViewModel - fetchUserInterests()
            if url.absoluteString == APIService.baseURL + "users/\(userIdForUrl)/interests" {
                return ["Music", "Photography", "Hiking", "Reading", "Travel"] as! T
            }
            
            // ProfileViewModel - fetchUserSocialMedia()
            if url.absoluteString == APIService.baseURL + "users/\(userIdForUrl)/social-media" {
                return UserSocialMediaDTO(
                    id: UUID(),
                    userId: userIdForUrl,
                    whatsappLink: "https://wa.me/+1234567890",
                    instagramLink: "https://www.instagram.com/user_insta"
                ) as! T
            }
            
            // ProfileViewModel - fetchCalendarActivities()
            if url.absoluteString.contains("users/\(userIdForUrl)/calendar") {
                // Generate dynamic calendar activities
                var activities: [CalendarActivityDTO] = []
                
                // Get current date information
                let currentDate = Date()
                let calendar = Calendar.current
                let currentMonth = calendar.component(.month, from: currentDate)
                let currentYear = calendar.component(.year, from: currentDate)
                
                // Create a date formatter for consistent dates
                let dateFormatter = DateFormatter.iso8601Full
                
                // Check if specific month and year were requested
                var targetMonth = currentMonth
                var targetYear = currentYear
                
                if let parameters = parameters {
                    if let monthStr = parameters["month"], let month = Int(monthStr) {
                        targetMonth = month
                    }
                    if let yearStr = parameters["year"], let year = Int(yearStr) {
                        targetYear = year
                    }
                }
                
                // Generate events for current month and the next month
                for monthOffset in 0...2 {
                    var month = targetMonth + monthOffset
                    var year = targetYear
                    
                    // Handle year rollover
                    if month > 12 {
                        month -= 12
                        year += 1
                    }
                    
                    // Create events throughout the month
                    for day in [3, 7, 12, 15, 18, 21, 25, 28] {
                        // Skip some days randomly to make it more realistic
                        if Bool.random() && monthOffset > 0 {
                            continue
                        }
                        
                        // Get potential event categories to use
                        let categories: [EventCategory] = [.foodAndDrink, .active, .grind, .chill, .general]
                        
                        // Add 1-3 events per day
                        let numEvents = Int.random(in: 1...3)
                        for _ in 0..<numEvents {
                            // Select a random category
                            let category = categories.randomElement()!
                            
                            // Create a date string
                            let dateString = String(format: "%04d-%02d-%02dT%02d:%02d:00Z", 
                                                   year, month, day, 
                                                   Int.random(in: 9...20), // Random hour
                                                   Int.random(in: 0...59)) // Random minute
                            
                            // Generate colors (sometimes override category color)
                            var colorHex: String
                            if Bool.random() {
                                // Use a custom color sometimes
                                let colors = ["#4CAF50", "#2196F3", "#9C27B0", "#FF9800", "#F44336", "#009688", "#673AB7", "#3F51B5", "#FFC107"]
                                colorHex = colors.randomElement()!
                            } else {
                                // Convert category color to hex
                                switch category {
                                case .foodAndDrink: colorHex = "#4CAF50" // Green
                                case .active: colorHex = "#2196F3" // Blue
                                case .grind: colorHex = "#9C27B0" // Purple
                                case .chill: colorHex = "#FF9800" // Orange
                                case .general: colorHex = "#757575" // Gray
                                }
                            }
                            
                            // Sometimes use custom icon instead of category icon
                            let useCustomIcon = Bool.random()
                            let icon = useCustomIcon ? 
                                ["🍕", "🏃", "💻", "📚", "🎮", "🎭", "🎨", "🎵", "☕️", "🛒", "👨‍👩‍👧‍👦"].randomElement() : 
                                category.systemIcon()
                            
                            // Create event
                            if let eventDate = dateFormatter.date(from: dateString) {
                                activities.append(
                                    CalendarActivityDTO(
                                        id: UUID(),
                                        date: eventDate,
                                        eventCategory: category,
                                        icon: useCustomIcon ? icon : nil,
                                        colorHexCode: colorHex,
                                        eventId: UUID()
                                    )
                                )
                            }
                        }
                    }
                }
                
                // If no parameters were provided, return all activities
                if parameters == nil || parameters?.isEmpty == true {
                    return activities as! T
                }
                
                // Otherwise, filter for the requested month and year
                let filteredActivities = activities.filter { activity in
                    let activityMonth = calendar.component(.month, from: activity.date)
                    let activityYear = calendar.component(.year, from: activity.date)
                    return activityMonth == targetMonth && activityYear == targetYear
                }
                
                return filteredActivities as! T
            }
        }

        /// TagsViewModel.swift:
        if let userIdForUrl = userId {
            // fetchTags():

            // "friendTags/owner/\(user.id)"

            if url.absoluteString == APIService.baseURL
                + "friendTags/owner/\(userIdForUrl)"
            {
                return FullFriendTagDTO.mockTags as! T
            }
            
            // ChoosingTagViewModel.swift:
            if url.absoluteString == APIService.baseURL
                + "friendTags/addUserToTags/\(userIdForUrl)"
            {
                return FullFriendTagDTO.mockTags as! T
            }
        }
        
        /// AddFriendToTagViewModel.swift:
        if url.absoluteString.contains("friendTags/friendsNotAddedToTag/") {
            // Extract the tag ID from the URL
            return BaseUserDTO.mockUsers as! T
        }
        
        // EventCardViewModel.swift & EventDescriptionViewModel.swift:
        if url.absoluteString.contains("events/") && url.absoluteString.contains("/participation") {
            return FullFeedEventDTO.mockDinnerEvent as! T
        }

        if T.self == UserDTO.self {
            return UserDTO.danielAgapov as! T
        }
        
        /// UserAuthViewModel.swift:
        if let userIdForUrl = userId {
            if url.absoluteString == APIService.baseURL + "auth/sign-in/\(userIdForUrl)" {
                return UserDTO.danielAgapov as! T
            }
            
            // fetchUserData()
            if url.absoluteString == APIService.baseURL + "users/\(userIdForUrl)" {
                return BaseUserDTO.danielAgapov as! T
            }
        }

        throw APIError.invalidData
    }

    func sendData<T: Encodable, U: Decodable>(
        _ object: T, to url: URL, parameters: [String: String]? = nil
    ) async throws -> U? {
        /// `FriendsTabViewModel.swift`:

        // addFriend():

        if url.absoluteString == APIService.baseURL + "users/friend-request" || 
           url.absoluteString == APIService.baseURL + "friend-requests" {
            return FetchFriendRequestDTO(
                id: UUID(),
                senderUser: BaseUserDTO.danielAgapov
            ) as! U?
        }

        /// `EventCreationViewModel.swift`:

        // createEvent():

        if url.absoluteString == APIService.baseURL + "events" {
            //			return Event.mockEvents as! U
            // do nothing; whatever
        }

        /// TagsViewModel.swift:

        // upsertTag(upsertAction: .create):

        if url.absoluteString == APIService.baseURL + "friendTags" {
            return FullFriendTagDTO.close as! U?
        }
        
        /// ProfileViewModel.swift:
        
        // addUserInterest():
        if url.absoluteString.contains("users/") && url.absoluteString.contains("/interests") {
            return EmptyResponse() as! U?
        }
        
        /// FeedbackViewModel.swift:
        
        // submitFeedback():
        if url.absoluteString == APIService.baseURL + "feedback" {
            // Mock successful feedback submission
            if T.self == FeedbackSubmissionDTO.self {
                print("Mocking successful feedback submission")
                return FetchFeedbackSubmissionDTO(
                    type: .FEATURE_REQUEST,
                    fromUserId: UUID(),
                    message: "Test feedback"
                ) as! U?
            }
        }
        
        /// AddFriendToTagViewModel.swift:
        
        // addSelectedFriendsToTag():
        if url.absoluteString == APIService.baseURL + "friendTags/bulkAddFriendsToTag" {
            return EmptyResponse() as! U?
        }
        
        /// ChoosingTagViewModel.swift:
        
        // addTagsToFriend():
        if url.absoluteString == APIService.baseURL + "friendTags/addUserToTags" {
            return EmptyResponse() as! U?
        }

        throw APIError.invalidData
    }

    func updateData<T: Encodable, U: Decodable>(
        _ object: T, to url: URL, parameters: [String: String]? = nil
    ) async throws -> U {
        /// `TagsViewModel.swift`:

        // upsertTag(upsertAction: .update):
        if url.absoluteString == APIService.baseURL + "friendTags" || 
           url.absoluteString.contains("friendTags/") {
            return FullFriendTagDTO.close as! U
        }

        // EventCardViewModel.swift - toggleParticipation():
        if url.absoluteString.contains("events/") && url.absoluteString.contains("/toggleStatus") {
            return FullFeedEventDTO.mockDinnerEvent as! U
        }
        
        // FriendRequestViewModel.swift - friendRequestAction():
        if url.absoluteString.contains("friend-requests/") && 
           (parameters?["friendRequestAction"] == "accept" || parameters?["friendRequestAction"] == "reject") {
            return EmptyResponse() as! U
        }
        
        // ProfileViewModel.swift - updateSocialMedia():
        if url.absoluteString.contains("users/") && url.absoluteString.contains("/social-media") {
            if let socialMediaDTO = object as? UpdateUserSocialMediaDTO {
                return UserSocialMediaDTO(
                    id: UUID(),
                    userId: userId ?? UUID(),
                    whatsappLink: socialMediaDTO.whatsappNumber != nil ? "https://wa.me/\(socialMediaDTO.whatsappNumber!)" : nil,
                    instagramLink: socialMediaDTO.instagramUsername != nil ? "https://www.instagram.com/\(socialMediaDTO.instagramUsername!)" : nil
                ) as! U
            }
        }

        throw APIError.invalidData
    }

    func deleteData<T: Encodable>(from url: URL, parameters: [String: String]? = nil, object: T? = nil) async throws {
        // ProfileViewModel - removeUserInterest
        if url.absoluteString.contains("/interests/") {
            // Successfully "delete" the interest without actually doing anything
            print("🔍 MOCK: Successfully deleted interest from URL: \(url.absoluteString)")
            return
        }
        
        // Handle tag deletion
        if url.absoluteString.contains("friendTags/") {
            print("🔍 MOCK: Successfully deleted tag from URL: \(url.absoluteString)")
            return
        }
        
        // UserAuthViewModel - deleteAccount
        if url.absoluteString.contains("users/") && !url.absoluteString.contains("/interests/") {
            print("🔍 MOCK: Successfully deleted user account from URL: \(url.absoluteString)")
            return
        }
        
        // If we get here, just return without doing anything - this is a mock implementation
        print("🔍 MOCK: Called deleteData on URL: \(url.absoluteString)")
    }

    func patchData<T: Encodable, U: Decodable>(
        from url: URL,
        with object: T
    ) async throws -> U {
        // Handle user profile updates
        if url.absoluteString.contains("users/") {
            if U.self == BaseUserDTO.self {
                return BaseUserDTO.danielAgapov as! U
            }
        }

        throw APIError.invalidData
    }

    // Add the mock implementation of updateProfilePicture
    func updateProfilePicture(_ imageData: Data, userId: UUID) async throws
        -> BaseUserDTO
    {
        // Make a mutable copy of the mock users
        var mockUsers = BaseUserDTO.mockUsers
        
        // Try to find user details for logging
        if let existingUser = mockUsers.first(where: { $0.id == userId }) {
            // Log with user details
            print("🔍 MOCK: Updating profile picture for user \(userId) (username: \(existingUser.username), name: \(existingUser.name ?? ""))")
        } else {
            // Log just the ID if user not found
            print("🔍 MOCK: Updating profile picture for user \(userId)")
        }

        // Simulate network delay
        try? await Task.sleep(nanoseconds: 1_000_000_000)  // 1 second

        // Create a mock profile picture URL
        let mockProfilePicURL =
            "https://mock-s3.amazonaws.com/profile-pictures/\(UUID().uuidString).jpg"

        // If we have a user with this ID in our mock data, update it
        if let existingUserIndex = mockUsers.firstIndex(where: {
            $0.id == userId
        }) {
            // Update the mock user with the new profile picture URL
            mockUsers[existingUserIndex].profilePicture = mockProfilePicURL
            let updatedUser = mockUsers[existingUserIndex]
            print(
                "✅ MOCK: Profile picture updated successfully for user \(userId) (username: \(updatedUser.username), name: \(updatedUser.name ?? "")) with URL: \(mockProfilePicURL)"
            )
            return mockUsers[existingUserIndex]
        } else {
            // If we don't have a user with this ID, create a simple mock user
            let mockUser = BaseUserDTO(
                id: userId,
                username: "mockuser",
                profilePicture: mockProfilePicURL,
                name: "Mock User",
                bio: "This is a mock user",
                email: "mock@example.com"
            )
            print(
                "✅ MOCK: Created new mock user with updated profile picture: \(mockProfilePicURL)"
            )
            return mockUser
        }
    }
    
    /// Mock implementation of the multipart form data method
    func sendMultipartFormData(_ formData: [String: Any], to url: URL) async throws -> Data {
        // Log that we're using the mock implementation
        print("🔍 MOCK: Sending multipart form data to \(url)")
        
        // Simulate network delay
        try? await Task.sleep(nanoseconds: 1_000_000_000)  // 1 second
        
        // Create a mock response
        let mockResponse = ["status": "success", "message": "Form data received successfully"]
        
        // Convert mock response to Data
        if let jsonData = try? JSONSerialization.data(withJSONObject: mockResponse) {
            print("✅ MOCK: Multipart form data sent successfully")
            return jsonData
        } else {
            // If we can't create the mock response, return empty data
            print("⚠️ MOCK: Could not create mock response, returning empty data")
            return Data()
        }
    }

    func validateCache(_ cachedItems: [String: Date]) async throws -> [String: CacheValidationResponse] {
        // In the mock implementation, we'll pretend everything is fresh except for items
        // that are older than 30 minutes
        var result: [String: CacheValidationResponse] = [:]
        
        for (key, timestamp) in cachedItems {
            let timeElapsed = Date().timeIntervalSince(timestamp)
            let needsInvalidation = timeElapsed > 1800 // 30 minutes
            
            // For demo purposes, we'll simulate invalidation based on time elapsed
            if needsInvalidation {
                // Create mock data based on the cache key
                var updatedItems: Data?
                
                switch key {
                case "friends":
                    // Return mock friends data
                    let mockFriends = createMockFriends()
                    updatedItems = try? JSONEncoder().encode(mockFriends)
                
                case "events":
                    // Return mock events data
                    let mockEvents = createMockEvents()
                    updatedItems = try? JSONEncoder().encode(mockEvents)
                    
                case "profilePicture":
                    // Return mock profile picture data
                    if let userId = userId ?? UserAuthViewModel.shared.spawnUser?.id {
                        let mockProfile = BaseUserDTO(
                            id: userId,
                            username: "mockuser",
                            profilePicture: "https://mock-s3.amazonaws.com/profile-pictures/\(UUID().uuidString).jpg",
                            name: "Mock User",
                            bio: "This is a mock user",
                            email: "mock@example.com"
                        )
                        updatedItems = try? JSONEncoder().encode(mockProfile)
                    }
                    
                case "recommendedFriends":
                    // Return mock recommended friends data
                    let mockRecommendedFriends = Array(RecommendedFriendUserDTO.mockUsers.prefix(3))
                    updatedItems = try? JSONEncoder().encode(mockRecommendedFriends)
                    
                case "friendRequests":
                    // Return mock friend requests data
                    let mockFriendRequests = FetchFriendRequestDTO.mockFriendRequests
                    updatedItems = try? JSONEncoder().encode(mockFriendRequests)
                    
                case "userTags":
                    // Return mock user tags data
                    let mockTags = FullFriendTagDTO.mockTags
                    updatedItems = try? JSONEncoder().encode(mockTags)
                    
                case "otherProfiles":
                    // For other profiles, we don't include data to force a separate fetch
                    updatedItems = nil
                    
                case "tagFriends":
                    // For tag friends, we don't include data to force a separate fetch
                    updatedItems = nil
                    
                default:
                    updatedItems = nil
                }
                
                result[key] = CacheValidationResponse(invalidate: true, updatedItems: updatedItems)
            } else {
                result[key] = CacheValidationResponse(invalidate: false)
            }
        }
        
        return result
    }
    
    // Helper methods to create mock data
    private func createMockFriends() -> [FullFriendUserDTO] {
        // Return mock friends data
        return UserDTO.mockUsers.compactMap { userDTO in
            return FullFriendUserDTO(
                id: userDTO.id,
                username: userDTO.username,
                profilePicture: userDTO.profilePicture,
                name: userDTO.name,
                bio: userDTO.bio,
                email: userDTO.email
            )
        }
    }
    
    private func createMockEvents() -> [Event] {
        // Return mock events data
        return Event.mockEvents
    }
=======
	/// This variable dictates whether we'll be using the `MockAPIService()` or `APIService()` throughout the app
	static var isMocking: Bool = false

	var errorMessage: String? = nil
	var errorStatusCode: Int? = nil

	var userId: UUID?

	init(userId: UUID? = nil) {
		self.userId = userId
	}

	func fetchData<T>(from url: URL, parameters: [String: String]? = nil)
		async throws -> T where T: Decodable
	{
		/// FeedViewModel.swift:

		// fetchEventsForUser():

		if let userIdForUrl = userId {
			if url.absoluteString == APIService.baseURL
				+ "events/feedEvents/\(userIdForUrl)"
			{
				return [
					FullFeedEventDTO.mockDinnerEvent,
					FullFeedEventDTO
						.mockSelfOwnedEvent,
					FullFeedEventDTO.mockSelfOwnedEvent2,
				] as! T
			}
		}

		// fetchFilteredEvents() - FeedViewModel
		if url.absoluteString.contains("events/") {
			return [
				FullFeedEventDTO.mockDinnerEvent,
				FullFeedEventDTO.mockSelfOwnedEvent,
			] as! T
		}

		// ProfileViewModel - fetchEventDetails
		if url.absoluteString.contains(APIService.baseURL + "events/")
			&& !url.absoluteString.contains("events/feedEvents/")
		{
			// Extract event ID from the URL
			let urlComponents = url.absoluteString.components(separatedBy: "/")
			if let eventIdString = urlComponents.last,
				let eventId = UUID(uuidString: eventIdString)
			{
				// Check if we're looking for a specific event by ID
				print("🔍 MOCK: Fetching event details for ID: \(eventId)")

				// For the mock implementation, set event details based on the eventId in CalendarActivityDTO
				// First, add this event to the AppCache
				let eventToCache = FullFeedEventDTO.mockDinnerEvent
				// Give the mock event the requested ID so it matches
				eventToCache.id = eventId

				// Add random variety to the mocked event
				let possibleTitles = [
					"Dinner at The Spot", "Study Session", "Workout at Gym",
					"Coffee Break", "Movie Night", "Game Night", "Beach Day",
				]
				let possibleLocations = [
					"The Spot", "Central Library", "University Gym",
					"Coffee House", "Cinema", "Game Room", "Beach",
				]
				eventToCache.title = possibleTitles.randomElement()
				eventToCache.category =
					EventCategory.allCases.randomElement() ?? .general
				eventToCache.icon = ["🍽️", "📚", "🏋️", "☕", "🎬", "🎮", "🏖️"]
					.randomElement()
				eventToCache.location = Location(
					id: UUID(),
					name: possibleLocations.randomElement() ?? "The Spot",
					latitude: Double.random(in: 49.2...49.3),
					longitude: Double.random(in: -123.3 ... -123.1)
				)

				// Add to cache so it will be found next time
				await MainActor.run {
					AppCache.shared.addOrUpdateEvent(eventToCache)
				}

				return eventToCache as! T
			}

			// Default fallback
			return FullFeedEventDTO.mockDinnerEvent as! T
		}

		/// FriendRequestViewModel.swift:

		// fetchFriendRequests():
		if url.absoluteString == APIService.baseURL + "friend-requests/\(userId ?? UUID())" {
			return FetchFriendRequestDTO.mockFriendRequests as! T
		}

		// fetchRecommendedFriends():
		if url.absoluteString == APIService.baseURL + "users/recommended/\(userId ?? UUID())" {
			return RecommendedFriendUserDTO.mockUsers as! T
		}

		// fetchFriends():
		if url.absoluteString == APIService.baseURL + "users/friends/\(userId ?? UUID())" {
			return FullFriendUserDTO.mockUsers as! T
		}

		// fetchRecentlySpawnedWith():
		if url.absoluteString == APIService.baseURL + "users/recentlySpawnedWith/\(userId ?? UUID())" {
			return [BaseUserDTO.danielAgapov, Date.now] as! T
		}

		// fetchSearchResults():
		if url.absoluteString == APIService.baseURL + "users/search/\(userId ?? UUID())" {
			return SearchedUserResult(
				incomingFriendRequests: FetchFriendRequestDTO.mockFriendRequests,
				recommendedFriends: RecommendedFriendUserDTO.mockUsers,
				friends: FullFriendUserDTO.mockUsers
			) as! T
		}

		// EventCardViewModel.swift & EventDescriptionViewModel.swift:
		if url.absoluteString.contains("events/")
			&& url.absoluteString.contains("/participation")
		{
			return FullFeedEventDTO.mockDinnerEvent as! T
		}

		if T.self == UserDTO.self {
			return UserDTO.danielAgapov as! T
		}

		/// UserAuthViewModel.swift:
		if let userIdForUrl = userId {
			if url.absoluteString == APIService.baseURL
				+ "auth/sign-in/\(userIdForUrl)"
			{
				return UserDTO.danielAgapov as! T
			}

			// fetchUserData()
			if url.absoluteString == APIService.baseURL
				+ "users/\(userIdForUrl)"
			{
				return BaseUserDTO.danielAgapov as! T
			}
		}

		throw APIError.invalidData
	}

	func sendData<T: Encodable, U: Decodable>(
		_ object: T,
		to url: URL,
		parameters: [String: String]? = nil
	) async throws -> U? {
		/// `FriendsTabViewModel.swift`:

		// addFriend():
		if url.absoluteString == APIService.baseURL + "users/friend-request"
			|| url.absoluteString == APIService.baseURL + "friend-requests"
		{
			return FetchFriendRequestDTO(
				id: UUID(),
				senderUser: BaseUserDTO.danielAgapov
			) as! U?
		}

		/// `EventCreationViewModel.swift`:

		// createEvent():
		if url.absoluteString == APIService.baseURL + "events" {
			// do nothing; whatever
		}

		/// ProfileViewModel.swift:

		// addUserInterest():
		if url.absoluteString.contains("users/")
			&& url.absoluteString.contains("/interests")
		{
			return EmptyResponse() as! U?
		}

		/// FeedbackViewModel.swift:

		// submitFeedback():
		if url.absoluteString == APIService.baseURL + "feedback" {
			// Mock successful feedback submission
			if T.self == FeedbackSubmissionDTO.self {
				print("Mocking successful feedback submission")
				return FetchFeedbackSubmissionDTO(
					type: .FEATURE_REQUEST,
					fromUserId: UUID(),
					message: "Test feedback"
				) as! U?
			}
		}

		throw APIError.invalidData
	}

	func createUser(
		userDTO: UserCreateDTO, profilePicture: UIImage?,
		parameters: [String: String]?
	) async throws -> BaseUserDTO {
		return BaseUserDTO.danielAgapov
	}

	func updateData<T: Encodable, U: Decodable>(
		_ object: T,
		to url: URL,
		parameters: [String: String]? = nil
	) async throws -> U {
		/// `TagsViewModel.swift`:

		// EventCardViewModel.swift - toggleParticipation():
		if url.absoluteString.contains("events/")
			&& url.absoluteString.contains("/toggleStatus")
		{
			return FullFeedEventDTO.mockDinnerEvent as! U
		}

		// FriendRequestViewModel.swift - friendRequestAction():
		if url.absoluteString.contains("friend-requests/")
			&& (parameters?["friendRequestAction"] == "accept"
				|| parameters?["friendRequestAction"] == "reject")
		{
			return EmptyResponse() as! U
		}

		// ProfileViewModel.swift - updateSocialMedia():
		if url.absoluteString.contains("users/")
			&& url.absoluteString.contains("/social-media")
		{
			if let socialMediaDTO = object as? UpdateUserSocialMediaDTO {
				return UserSocialMediaDTO(
					id: UUID(),
					userId: userId ?? UUID(),
					whatsappLink: socialMediaDTO.whatsappNumber != nil
						? "https://wa.me/\(socialMediaDTO.whatsappNumber!)"
						: nil,
					instagramLink: socialMediaDTO.instagramUsername != nil
						? "https://www.instagram.com/\(socialMediaDTO.instagramUsername!)"
						: nil
				) as! U
			}
		}

		throw APIError.invalidData
	}

	func deleteData<T: Encodable>(
		from url: URL,
		parameters: [String: String]? = nil,
		object: T? = nil
	) async throws {
		// Handle delete operations
	}

	func patchData<T: Encodable, U: Decodable>(
		from url: URL,
		with object: T
	) async throws -> U {
		// Handle user profile updates
		if url.absoluteString.contains("users/") {
			if U.self == BaseUserDTO.self {
				return BaseUserDTO.danielAgapov as! U
			}
		}

		throw APIError.invalidData
	}

	// Add the mock implementation of updateProfilePicture
	func updateProfilePicture(_ imageData: Data, userId: UUID) async throws
		-> BaseUserDTO
	{
		// Make a mutable copy of the mock users
		var mockUsers = BaseUserDTO.mockUsers

		// Try to find user details for logging
		if let existingUser = mockUsers.first(where: { $0.id == userId }) {
			// Log with user details
			print(
				"🔍 MOCK: Updating profile picture for user \(userId) (username: \(existingUser.username), name: \(existingUser.name ?? ""))"
			)
		} else {
			// Log just the ID if user not found
			print("🔍 MOCK: Updating profile picture for user \(userId)")
		}

		// Simulate network delay
		try? await Task.sleep(nanoseconds: 1_000_000_000)  // 1 second

		// Create a mock profile picture URL
		let mockProfilePicURL =
			"https://mock-s3.amazonaws.com/profile-pictures/\(UUID().uuidString).jpg"

		// If we have a user with this ID in our mock data, update it
		if let existingUserIndex = mockUsers.firstIndex(where: {
			$0.id == userId
		}) {
			// Update the mock user with the new profile picture URL
			mockUsers[existingUserIndex].profilePicture = mockProfilePicURL
			let updatedUser = mockUsers[existingUserIndex]
			print(
				"✅ MOCK: Profile picture updated successfully for user \(userId) (username: \(updatedUser.username), name: \(updatedUser.name ?? "")) with URL: \(mockProfilePicURL)"
			)
			return mockUsers[existingUserIndex]
		} else {
			// If we don't have a user with this ID, create a simple mock user
			let mockUser = BaseUserDTO(
				id: userId,
				username: "mockuser",
				profilePicture: mockProfilePicURL,
				name: "Mock User",
				bio: "This is a mock user",
				email: "mock@example.com"
			)
			print(
				"✅ MOCK: Created new mock user with updated profile picture: \(mockProfilePicURL)"
			)
			return mockUser
		}
	}

	/// Mock implementation of the multipart form data method
	func sendMultipartFormData(_ formData: [String: Any], to url: URL)
		async throws -> Data
	{
		// Log that we're using the mock implementation
		print("🔍 MOCK: Sending multipart form data to \(url)")

		// Simulate network delay
		try? await Task.sleep(nanoseconds: 1_000_000_000)  // 1 second

		// Create a mock response
		let mockResponse = [
			"status": "success", "message": "Form data received successfully",
		]

		// Convert mock response to Data
		if let jsonData = try? JSONSerialization.data(
			withJSONObject: mockResponse
		) {
			print("✅ MOCK: Multipart form data sent successfully")
			return jsonData
		} else {
			// If we can't create the mock response, return empty data
			print(
				"⚠️ MOCK: Could not create mock response, returning empty data"
			)
			return Data()
		}
	}

	func validateCache(_ cachedItems: [String: Date]) async throws -> [String:
		CacheValidationResponse]
	{
		// In the mock implementation, we'll pretend everything is fresh except for items
		// that are older than 30 minutes
		var result: [String: CacheValidationResponse] = [:]

		for (key, timestamp) in cachedItems {
			let timeElapsed = Date().timeIntervalSince(timestamp)
			let needsInvalidation = timeElapsed > 1800  // 30 minutes

			// For demo purposes, we'll simulate invalidation based on time elapsed
			if needsInvalidation {
				// Create mock data based on the cache key
				var updatedItems: Data?

				switch key {
				case "friends":
					// Return mock friends data
					let mockFriends = createMockFriends()
					updatedItems = try? JSONEncoder().encode(mockFriends)

				case "events":
					// Return mock events data
					let mockEvents = createMockEvents()
					updatedItems = try? JSONEncoder().encode(mockEvents)

				case "profilePicture":
					// Return mock profile picture data
					if let userId = userId
						?? UserAuthViewModel.shared.spawnUser?.id
					{
						let mockProfile = BaseUserDTO(
							id: userId,
							username: "mockuser",
							profilePicture:
								"https://mock-s3.amazonaws.com/profile-pictures/\(UUID().uuidString).jpg",
							name: "Mock User",
							bio: "This is a mock user",
							email: "mock@example.com"
						)
						updatedItems = try? JSONEncoder().encode(mockProfile)
					}

				case "recommendedFriends":
					// Return mock recommended friends data
					let mockRecommendedFriends = Array(
						RecommendedFriendUserDTO.mockUsers.prefix(3)
					)
					updatedItems = try? JSONEncoder().encode(
						mockRecommendedFriends
					)

				case "friendRequests":
					// Return mock friend requests data
					let mockFriendRequests = FetchFriendRequestDTO
						.mockFriendRequests
					updatedItems = try? JSONEncoder().encode(mockFriendRequests)

				case "otherProfiles":
					// For other profiles, we don't include data to force a separate fetch
					updatedItems = nil

				case "tagFriends":
					// For tag friends, we don't include data to force a separate fetch
					updatedItems = nil

				default:
					updatedItems = nil
				}

				result[key] = CacheValidationResponse(
					invalidate: true,
					updatedItems: updatedItems
				)
			} else {
				result[key] = CacheValidationResponse(invalidate: false)
			}
		}

		return result
	}

	// Helper methods to create mock data
	private func createMockFriends() -> [FullFriendUserDTO] {
		// Return mock friends data
		return UserDTO.mockUsers.compactMap { userDTO in
			return FullFriendUserDTO(
				id: userDTO.id,
				username: userDTO.username,
				profilePicture: userDTO.profilePicture,
				name: userDTO.name,
				bio: userDTO.bio,
				email: userDTO.email
			)
		}
	}

	private func createMockEvents() -> [Event] {
		// Return mock events data
		return Event.mockEvents
	}
>>>>>>> e33e3c4c
}

// Add DateFormatter extension for ISO8601
extension DateFormatter {
	static let iso8601Full: DateFormatter = {
		let formatter = DateFormatter()
		formatter.dateFormat = "yyyy-MM-dd'T'HH:mm:ss'Z'"
		formatter.calendar = Calendar(identifier: .iso8601)
		formatter.timeZone = TimeZone(secondsFromGMT: 0)
		formatter.locale = Locale(identifier: "en_US_POSIX")
		return formatter
	}()
}<|MERGE_RESOLUTION|>--- conflicted
+++ resolved
@@ -9,638 +9,6 @@
 import SwiftUI // just for UIImage for `createUser()`
 
 class MockAPIService: IAPIService {
-<<<<<<< HEAD
-    /// This variable dictates whether we'll be using the `MockAPIService()` or `APIService()` throughout the app
-    static var isMocking: Bool = true
-
-    var errorMessage: String? = nil
-    var errorStatusCode: Int? = nil
-
-    var userId: UUID?
-
-    init(userId: UUID? = nil) {
-        self.userId = userId
-    }
-
-    func fetchData<T>(from url: URL, parameters: [String: String]? = nil)
-        async throws -> T where T: Decodable
-    {
-        /// FeedViewModel.swift:
-
-        // fetchEventsForUser():
-
-        if let userIdForUrl = userId {
-            if url.absoluteString == APIService.baseURL
-                + "events/feedEvents/\(userIdForUrl)"
-            {
-                return [
-                    FullFeedEventDTO.mockDinnerEvent,
-                    FullFeedEventDTO
-                        .mockSelfOwnedEvent,
-                    FullFeedEventDTO.mockSelfOwnedEvent2,
-                ] as! T
-            }
-            
-            // fetchFilteredEvents() - FeedViewModel
-            if url.absoluteString.contains("events/friendTag/") {
-                // Extract the tag ID from the URL
-                return [
-                    FullFeedEventDTO.mockDinnerEvent,
-                    FullFeedEventDTO.mockSelfOwnedEvent
-                ] as! T
-            }
-        }
-
-        // ProfileViewModel - fetchEventDetails
-        if url.absoluteString.contains(APIService.baseURL + "events/") && !url.absoluteString.contains("events/friendTag/") && !url.absoluteString.contains("events/feedEvents/") {
-            // Extract event ID from the URL
-            let urlComponents = url.absoluteString.components(separatedBy: "/")
-            if let eventIdString = urlComponents.last, let eventId = UUID(uuidString: eventIdString) {
-                // Check if we're looking for a specific event by ID
-                print("🔍 MOCK: Fetching event details for ID: \(eventId)")
-                
-                // For the mock implementation, set event details based on the eventId in CalendarActivityDTO
-                // First, add this event to the AppCache
-                let eventToCache = FullFeedEventDTO.mockDinnerEvent
-                // Give the mock event the requested ID so it matches
-                eventToCache.id = eventId
-                
-                // Add random variety to the mocked event
-                let possibleTitles = ["Dinner at The Spot", "Study Session", "Workout at Gym", "Coffee Break", "Movie Night", "Game Night", "Beach Day"]
-                let possibleLocations = ["The Spot", "Central Library", "University Gym", "Coffee House", "Cinema", "Game Room", "Beach"]
-                eventToCache.title = possibleTitles.randomElement()
-                eventToCache.category = EventCategory.allCases.randomElement() ?? .general
-                eventToCache.icon = ["🍽️", "📚", "🏋️", "☕", "🎬", "🎮", "🏖️"].randomElement()
-                eventToCache.location = Location(
-                    id: UUID(), 
-                    name: possibleLocations.randomElement() ?? "The Spot",
-                    latitude: Double.random(in: 49.2...49.3), 
-                    longitude: Double.random(in: -123.3 ... -123.1)
-                )
-                
-                // Add to cache so it will be found next time
-                await MainActor.run {
-                    AppCache.shared.addOrUpdateEvent(eventToCache)
-                }
-                
-                return eventToCache as! T
-            }
-            
-            // Default fallback
-            return FullFeedEventDTO.mockDinnerEvent as! T
-        }
-
-        // fetchTagsForUser():
-
-        if url.absoluteString == APIService.baseURL + "friendTags" {
-            return FullFriendTagDTO.mockTags as! T
-        }
-
-        /// FriendsTabViewModel.swift:
-
-        if let userIdForUrl = userId {
-            // fetchIncomingFriendRequests():
-
-            if url.absoluteString == APIService.baseURL
-                + "friend-requests/incoming/\(userIdForUrl)"
-            {
-                return FetchFriendRequestDTO.mockFriendRequests as! T
-            }
-
-            // fetchRecommendedFriends():
-
-            if url.absoluteString == APIService.baseURL
-                + "users/recommended-friends/\(userIdForUrl)"
-            {
-                let firstThreeUsers = Array(
-                    RecommendedFriendUserDTO.mockUsers.prefix(3)
-                )
-                return firstThreeUsers as! T
-            }
-
-            // fetchFriends():
-
-            if url.absoluteString == APIService.baseURL
-                + "users/friends/\(userIdForUrl)"
-            {
-                return FullFriendUserDTO.mockUsers as! T
-            }
-            
-            // SearchViewModel - fetchFilteredResults():
-            if url.absoluteString.contains("users/filtered/\(userIdForUrl)") {
-                // Create a mock SearchedUserResult
-                let result = SearchedUserResult(
-                    incomingFriendRequests: FetchFriendRequestDTO.mockFriendRequests,
-                    recommendedFriends: Array(RecommendedFriendUserDTO.mockUsers.prefix(2)),
-                    friends: Array(FullFriendUserDTO.mockUsers.prefix(3))
-                )
-                return result as! T
-            }
-            
-            // ProfileViewModel - fetchUserStats()
-            if url.absoluteString == APIService.baseURL + "users/\(userIdForUrl)/stats" {
-                return UserStatsDTO(
-                    peopleMet: 24,
-                    spawnsMade: 15,
-                    spawnsJoined: 3
-                ) as! T
-            }
-            
-            // ProfileViewModel - fetchUserInterests()
-            if url.absoluteString == APIService.baseURL + "users/\(userIdForUrl)/interests" {
-                return ["Music", "Photography", "Hiking", "Reading", "Travel"] as! T
-            }
-            
-            // ProfileViewModel - fetchUserSocialMedia()
-            if url.absoluteString == APIService.baseURL + "users/\(userIdForUrl)/social-media" {
-                return UserSocialMediaDTO(
-                    id: UUID(),
-                    userId: userIdForUrl,
-                    whatsappLink: "https://wa.me/+1234567890",
-                    instagramLink: "https://www.instagram.com/user_insta"
-                ) as! T
-            }
-            
-            // ProfileViewModel - fetchCalendarActivities()
-            if url.absoluteString.contains("users/\(userIdForUrl)/calendar") {
-                // Generate dynamic calendar activities
-                var activities: [CalendarActivityDTO] = []
-                
-                // Get current date information
-                let currentDate = Date()
-                let calendar = Calendar.current
-                let currentMonth = calendar.component(.month, from: currentDate)
-                let currentYear = calendar.component(.year, from: currentDate)
-                
-                // Create a date formatter for consistent dates
-                let dateFormatter = DateFormatter.iso8601Full
-                
-                // Check if specific month and year were requested
-                var targetMonth = currentMonth
-                var targetYear = currentYear
-                
-                if let parameters = parameters {
-                    if let monthStr = parameters["month"], let month = Int(monthStr) {
-                        targetMonth = month
-                    }
-                    if let yearStr = parameters["year"], let year = Int(yearStr) {
-                        targetYear = year
-                    }
-                }
-                
-                // Generate events for current month and the next month
-                for monthOffset in 0...2 {
-                    var month = targetMonth + monthOffset
-                    var year = targetYear
-                    
-                    // Handle year rollover
-                    if month > 12 {
-                        month -= 12
-                        year += 1
-                    }
-                    
-                    // Create events throughout the month
-                    for day in [3, 7, 12, 15, 18, 21, 25, 28] {
-                        // Skip some days randomly to make it more realistic
-                        if Bool.random() && monthOffset > 0 {
-                            continue
-                        }
-                        
-                        // Get potential event categories to use
-                        let categories: [EventCategory] = [.foodAndDrink, .active, .grind, .chill, .general]
-                        
-                        // Add 1-3 events per day
-                        let numEvents = Int.random(in: 1...3)
-                        for _ in 0..<numEvents {
-                            // Select a random category
-                            let category = categories.randomElement()!
-                            
-                            // Create a date string
-                            let dateString = String(format: "%04d-%02d-%02dT%02d:%02d:00Z", 
-                                                   year, month, day, 
-                                                   Int.random(in: 9...20), // Random hour
-                                                   Int.random(in: 0...59)) // Random minute
-                            
-                            // Generate colors (sometimes override category color)
-                            var colorHex: String
-                            if Bool.random() {
-                                // Use a custom color sometimes
-                                let colors = ["#4CAF50", "#2196F3", "#9C27B0", "#FF9800", "#F44336", "#009688", "#673AB7", "#3F51B5", "#FFC107"]
-                                colorHex = colors.randomElement()!
-                            } else {
-                                // Convert category color to hex
-                                switch category {
-                                case .foodAndDrink: colorHex = "#4CAF50" // Green
-                                case .active: colorHex = "#2196F3" // Blue
-                                case .grind: colorHex = "#9C27B0" // Purple
-                                case .chill: colorHex = "#FF9800" // Orange
-                                case .general: colorHex = "#757575" // Gray
-                                }
-                            }
-                            
-                            // Sometimes use custom icon instead of category icon
-                            let useCustomIcon = Bool.random()
-                            let icon = useCustomIcon ? 
-                                ["🍕", "🏃", "💻", "📚", "🎮", "🎭", "🎨", "🎵", "☕️", "🛒", "👨‍👩‍👧‍👦"].randomElement() : 
-                                category.systemIcon()
-                            
-                            // Create event
-                            if let eventDate = dateFormatter.date(from: dateString) {
-                                activities.append(
-                                    CalendarActivityDTO(
-                                        id: UUID(),
-                                        date: eventDate,
-                                        eventCategory: category,
-                                        icon: useCustomIcon ? icon : nil,
-                                        colorHexCode: colorHex,
-                                        eventId: UUID()
-                                    )
-                                )
-                            }
-                        }
-                    }
-                }
-                
-                // If no parameters were provided, return all activities
-                if parameters == nil || parameters?.isEmpty == true {
-                    return activities as! T
-                }
-                
-                // Otherwise, filter for the requested month and year
-                let filteredActivities = activities.filter { activity in
-                    let activityMonth = calendar.component(.month, from: activity.date)
-                    let activityYear = calendar.component(.year, from: activity.date)
-                    return activityMonth == targetMonth && activityYear == targetYear
-                }
-                
-                return filteredActivities as! T
-            }
-        }
-
-        /// TagsViewModel.swift:
-        if let userIdForUrl = userId {
-            // fetchTags():
-
-            // "friendTags/owner/\(user.id)"
-
-            if url.absoluteString == APIService.baseURL
-                + "friendTags/owner/\(userIdForUrl)"
-            {
-                return FullFriendTagDTO.mockTags as! T
-            }
-            
-            // ChoosingTagViewModel.swift:
-            if url.absoluteString == APIService.baseURL
-                + "friendTags/addUserToTags/\(userIdForUrl)"
-            {
-                return FullFriendTagDTO.mockTags as! T
-            }
-        }
-        
-        /// AddFriendToTagViewModel.swift:
-        if url.absoluteString.contains("friendTags/friendsNotAddedToTag/") {
-            // Extract the tag ID from the URL
-            return BaseUserDTO.mockUsers as! T
-        }
-        
-        // EventCardViewModel.swift & EventDescriptionViewModel.swift:
-        if url.absoluteString.contains("events/") && url.absoluteString.contains("/participation") {
-            return FullFeedEventDTO.mockDinnerEvent as! T
-        }
-
-        if T.self == UserDTO.self {
-            return UserDTO.danielAgapov as! T
-        }
-        
-        /// UserAuthViewModel.swift:
-        if let userIdForUrl = userId {
-            if url.absoluteString == APIService.baseURL + "auth/sign-in/\(userIdForUrl)" {
-                return UserDTO.danielAgapov as! T
-            }
-            
-            // fetchUserData()
-            if url.absoluteString == APIService.baseURL + "users/\(userIdForUrl)" {
-                return BaseUserDTO.danielAgapov as! T
-            }
-        }
-
-        throw APIError.invalidData
-    }
-
-    func sendData<T: Encodable, U: Decodable>(
-        _ object: T, to url: URL, parameters: [String: String]? = nil
-    ) async throws -> U? {
-        /// `FriendsTabViewModel.swift`:
-
-        // addFriend():
-
-        if url.absoluteString == APIService.baseURL + "users/friend-request" || 
-           url.absoluteString == APIService.baseURL + "friend-requests" {
-            return FetchFriendRequestDTO(
-                id: UUID(),
-                senderUser: BaseUserDTO.danielAgapov
-            ) as! U?
-        }
-
-        /// `EventCreationViewModel.swift`:
-
-        // createEvent():
-
-        if url.absoluteString == APIService.baseURL + "events" {
-            //			return Event.mockEvents as! U
-            // do nothing; whatever
-        }
-
-        /// TagsViewModel.swift:
-
-        // upsertTag(upsertAction: .create):
-
-        if url.absoluteString == APIService.baseURL + "friendTags" {
-            return FullFriendTagDTO.close as! U?
-        }
-        
-        /// ProfileViewModel.swift:
-        
-        // addUserInterest():
-        if url.absoluteString.contains("users/") && url.absoluteString.contains("/interests") {
-            return EmptyResponse() as! U?
-        }
-        
-        /// FeedbackViewModel.swift:
-        
-        // submitFeedback():
-        if url.absoluteString == APIService.baseURL + "feedback" {
-            // Mock successful feedback submission
-            if T.self == FeedbackSubmissionDTO.self {
-                print("Mocking successful feedback submission")
-                return FetchFeedbackSubmissionDTO(
-                    type: .FEATURE_REQUEST,
-                    fromUserId: UUID(),
-                    message: "Test feedback"
-                ) as! U?
-            }
-        }
-        
-        /// AddFriendToTagViewModel.swift:
-        
-        // addSelectedFriendsToTag():
-        if url.absoluteString == APIService.baseURL + "friendTags/bulkAddFriendsToTag" {
-            return EmptyResponse() as! U?
-        }
-        
-        /// ChoosingTagViewModel.swift:
-        
-        // addTagsToFriend():
-        if url.absoluteString == APIService.baseURL + "friendTags/addUserToTags" {
-            return EmptyResponse() as! U?
-        }
-
-        throw APIError.invalidData
-    }
-
-    func updateData<T: Encodable, U: Decodable>(
-        _ object: T, to url: URL, parameters: [String: String]? = nil
-    ) async throws -> U {
-        /// `TagsViewModel.swift`:
-
-        // upsertTag(upsertAction: .update):
-        if url.absoluteString == APIService.baseURL + "friendTags" || 
-           url.absoluteString.contains("friendTags/") {
-            return FullFriendTagDTO.close as! U
-        }
-
-        // EventCardViewModel.swift - toggleParticipation():
-        if url.absoluteString.contains("events/") && url.absoluteString.contains("/toggleStatus") {
-            return FullFeedEventDTO.mockDinnerEvent as! U
-        }
-        
-        // FriendRequestViewModel.swift - friendRequestAction():
-        if url.absoluteString.contains("friend-requests/") && 
-           (parameters?["friendRequestAction"] == "accept" || parameters?["friendRequestAction"] == "reject") {
-            return EmptyResponse() as! U
-        }
-        
-        // ProfileViewModel.swift - updateSocialMedia():
-        if url.absoluteString.contains("users/") && url.absoluteString.contains("/social-media") {
-            if let socialMediaDTO = object as? UpdateUserSocialMediaDTO {
-                return UserSocialMediaDTO(
-                    id: UUID(),
-                    userId: userId ?? UUID(),
-                    whatsappLink: socialMediaDTO.whatsappNumber != nil ? "https://wa.me/\(socialMediaDTO.whatsappNumber!)" : nil,
-                    instagramLink: socialMediaDTO.instagramUsername != nil ? "https://www.instagram.com/\(socialMediaDTO.instagramUsername!)" : nil
-                ) as! U
-            }
-        }
-
-        throw APIError.invalidData
-    }
-
-    func deleteData<T: Encodable>(from url: URL, parameters: [String: String]? = nil, object: T? = nil) async throws {
-        // ProfileViewModel - removeUserInterest
-        if url.absoluteString.contains("/interests/") {
-            // Successfully "delete" the interest without actually doing anything
-            print("🔍 MOCK: Successfully deleted interest from URL: \(url.absoluteString)")
-            return
-        }
-        
-        // Handle tag deletion
-        if url.absoluteString.contains("friendTags/") {
-            print("🔍 MOCK: Successfully deleted tag from URL: \(url.absoluteString)")
-            return
-        }
-        
-        // UserAuthViewModel - deleteAccount
-        if url.absoluteString.contains("users/") && !url.absoluteString.contains("/interests/") {
-            print("🔍 MOCK: Successfully deleted user account from URL: \(url.absoluteString)")
-            return
-        }
-        
-        // If we get here, just return without doing anything - this is a mock implementation
-        print("🔍 MOCK: Called deleteData on URL: \(url.absoluteString)")
-    }
-
-    func patchData<T: Encodable, U: Decodable>(
-        from url: URL,
-        with object: T
-    ) async throws -> U {
-        // Handle user profile updates
-        if url.absoluteString.contains("users/") {
-            if U.self == BaseUserDTO.self {
-                return BaseUserDTO.danielAgapov as! U
-            }
-        }
-
-        throw APIError.invalidData
-    }
-
-    // Add the mock implementation of updateProfilePicture
-    func updateProfilePicture(_ imageData: Data, userId: UUID) async throws
-        -> BaseUserDTO
-    {
-        // Make a mutable copy of the mock users
-        var mockUsers = BaseUserDTO.mockUsers
-        
-        // Try to find user details for logging
-        if let existingUser = mockUsers.first(where: { $0.id == userId }) {
-            // Log with user details
-            print("🔍 MOCK: Updating profile picture for user \(userId) (username: \(existingUser.username), name: \(existingUser.name ?? ""))")
-        } else {
-            // Log just the ID if user not found
-            print("🔍 MOCK: Updating profile picture for user \(userId)")
-        }
-
-        // Simulate network delay
-        try? await Task.sleep(nanoseconds: 1_000_000_000)  // 1 second
-
-        // Create a mock profile picture URL
-        let mockProfilePicURL =
-            "https://mock-s3.amazonaws.com/profile-pictures/\(UUID().uuidString).jpg"
-
-        // If we have a user with this ID in our mock data, update it
-        if let existingUserIndex = mockUsers.firstIndex(where: {
-            $0.id == userId
-        }) {
-            // Update the mock user with the new profile picture URL
-            mockUsers[existingUserIndex].profilePicture = mockProfilePicURL
-            let updatedUser = mockUsers[existingUserIndex]
-            print(
-                "✅ MOCK: Profile picture updated successfully for user \(userId) (username: \(updatedUser.username), name: \(updatedUser.name ?? "")) with URL: \(mockProfilePicURL)"
-            )
-            return mockUsers[existingUserIndex]
-        } else {
-            // If we don't have a user with this ID, create a simple mock user
-            let mockUser = BaseUserDTO(
-                id: userId,
-                username: "mockuser",
-                profilePicture: mockProfilePicURL,
-                name: "Mock User",
-                bio: "This is a mock user",
-                email: "mock@example.com"
-            )
-            print(
-                "✅ MOCK: Created new mock user with updated profile picture: \(mockProfilePicURL)"
-            )
-            return mockUser
-        }
-    }
-    
-    /// Mock implementation of the multipart form data method
-    func sendMultipartFormData(_ formData: [String: Any], to url: URL) async throws -> Data {
-        // Log that we're using the mock implementation
-        print("🔍 MOCK: Sending multipart form data to \(url)")
-        
-        // Simulate network delay
-        try? await Task.sleep(nanoseconds: 1_000_000_000)  // 1 second
-        
-        // Create a mock response
-        let mockResponse = ["status": "success", "message": "Form data received successfully"]
-        
-        // Convert mock response to Data
-        if let jsonData = try? JSONSerialization.data(withJSONObject: mockResponse) {
-            print("✅ MOCK: Multipart form data sent successfully")
-            return jsonData
-        } else {
-            // If we can't create the mock response, return empty data
-            print("⚠️ MOCK: Could not create mock response, returning empty data")
-            return Data()
-        }
-    }
-
-    func validateCache(_ cachedItems: [String: Date]) async throws -> [String: CacheValidationResponse] {
-        // In the mock implementation, we'll pretend everything is fresh except for items
-        // that are older than 30 minutes
-        var result: [String: CacheValidationResponse] = [:]
-        
-        for (key, timestamp) in cachedItems {
-            let timeElapsed = Date().timeIntervalSince(timestamp)
-            let needsInvalidation = timeElapsed > 1800 // 30 minutes
-            
-            // For demo purposes, we'll simulate invalidation based on time elapsed
-            if needsInvalidation {
-                // Create mock data based on the cache key
-                var updatedItems: Data?
-                
-                switch key {
-                case "friends":
-                    // Return mock friends data
-                    let mockFriends = createMockFriends()
-                    updatedItems = try? JSONEncoder().encode(mockFriends)
-                
-                case "events":
-                    // Return mock events data
-                    let mockEvents = createMockEvents()
-                    updatedItems = try? JSONEncoder().encode(mockEvents)
-                    
-                case "profilePicture":
-                    // Return mock profile picture data
-                    if let userId = userId ?? UserAuthViewModel.shared.spawnUser?.id {
-                        let mockProfile = BaseUserDTO(
-                            id: userId,
-                            username: "mockuser",
-                            profilePicture: "https://mock-s3.amazonaws.com/profile-pictures/\(UUID().uuidString).jpg",
-                            name: "Mock User",
-                            bio: "This is a mock user",
-                            email: "mock@example.com"
-                        )
-                        updatedItems = try? JSONEncoder().encode(mockProfile)
-                    }
-                    
-                case "recommendedFriends":
-                    // Return mock recommended friends data
-                    let mockRecommendedFriends = Array(RecommendedFriendUserDTO.mockUsers.prefix(3))
-                    updatedItems = try? JSONEncoder().encode(mockRecommendedFriends)
-                    
-                case "friendRequests":
-                    // Return mock friend requests data
-                    let mockFriendRequests = FetchFriendRequestDTO.mockFriendRequests
-                    updatedItems = try? JSONEncoder().encode(mockFriendRequests)
-                    
-                case "userTags":
-                    // Return mock user tags data
-                    let mockTags = FullFriendTagDTO.mockTags
-                    updatedItems = try? JSONEncoder().encode(mockTags)
-                    
-                case "otherProfiles":
-                    // For other profiles, we don't include data to force a separate fetch
-                    updatedItems = nil
-                    
-                case "tagFriends":
-                    // For tag friends, we don't include data to force a separate fetch
-                    updatedItems = nil
-                    
-                default:
-                    updatedItems = nil
-                }
-                
-                result[key] = CacheValidationResponse(invalidate: true, updatedItems: updatedItems)
-            } else {
-                result[key] = CacheValidationResponse(invalidate: false)
-            }
-        }
-        
-        return result
-    }
-    
-    // Helper methods to create mock data
-    private func createMockFriends() -> [FullFriendUserDTO] {
-        // Return mock friends data
-        return UserDTO.mockUsers.compactMap { userDTO in
-            return FullFriendUserDTO(
-                id: userDTO.id,
-                username: userDTO.username,
-                profilePicture: userDTO.profilePicture,
-                name: userDTO.name,
-                bio: userDTO.bio,
-                email: userDTO.email
-            )
-        }
-    }
-    
-    private func createMockEvents() -> [Event] {
-        // Return mock events data
-        return Event.mockEvents
-    }
-=======
 	/// This variable dictates whether we'll be using the `MockAPIService()` or `APIService()` throughout the app
 	static var isMocking: Bool = false
 
@@ -1101,7 +469,6 @@
 		// Return mock events data
 		return Event.mockEvents
 	}
->>>>>>> e33e3c4c
 }
 
 // Add DateFormatter extension for ISO8601
