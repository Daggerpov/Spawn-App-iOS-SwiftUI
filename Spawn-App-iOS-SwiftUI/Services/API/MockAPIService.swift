--- conflicted
+++ resolved
@@ -9,6 +9,7 @@
 
 class MockAPIService: IAPIService {
 	/// This variable dictates whether we'll be using the `MockAPIService()` or `APIService()` throughout the app
+	static var isMocking: Bool = false
 	static var isMocking: Bool = false
 
 	var errorMessage: String? = nil
@@ -48,6 +49,7 @@
 
 			if url.absoluteString == APIService.baseURL
 				+ "friend-requests/incoming/\(userIdForUrl)"
+				+ "friend-requests/incoming/\(userIdForUrl)"
 			{
 				return FetchFriendRequestDTO.mockFriendRequests as! T
 			}
@@ -83,10 +85,6 @@
 			}
 		}
 
-<<<<<<< HEAD
-		if T.self == UserDTO.self {
-			return UserDTO.danielAgapov as! T
-=======
 		/// ChoosingTagViewModel.swift:
 		if let userIdForUrl = userId {
 			if url.absoluteString == APIService.baseURL
@@ -96,9 +94,17 @@
 			}
 		}
 
-		if T.self == User.self {
-			return User.danielAgapov as! T
->>>>>>> 7835a3ab
+		/// ChoosingTagViewModel.swift:
+		if let userIdForUrl = userId {
+			if url.absoluteString == APIService.baseURL
+				+ "friendTags/addUserToTags/\(userIdForUrl)"
+			{
+				return FriendTag.mockTags as! T
+			}
+		}
+
+		if T.self == UserDTO.self {
+			return UserDTO.danielAgapov as! T
 		}
 
 		throw APIError.invalidData
