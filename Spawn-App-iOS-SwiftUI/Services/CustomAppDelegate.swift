import SwiftUI
import UserNotifications

class CustomAppDelegate: NSObject, UIApplicationDelegate, ObservableObject {
    // This gives us access to the methods from our main app code inside the app delegate
    var app: (any App)?
    
    func application(_ application: UIApplication, didFinishLaunchingWithOptions launchOptions: [UIApplication.LaunchOptionsKey : Any]? = nil) -> Bool {
        print("[PUSH DEBUG] Application launched with options: \(String(describing: launchOptions))")
        
        // Register this device to receive push notifications from Apple
        application.registerForRemoteNotifications()
        
        // Setting the notification delegate
        UNUserNotificationCenter.current().delegate = self
        
        // Handle notification that launched the app
        if let notification = launchOptions?[.remoteNotification] as? [AnyHashable: Any] {
            print("[PUSH DEBUG] App launched from notification: \(notification)")
            handleReceivedNotification(notification)
        }
        
        return true
    }
    
    func application(_ application: UIApplication,
                     didRegisterForRemoteNotificationsWithDeviceToken deviceToken: Data) {
        let tokenString = deviceToken.map { String(format: "%02.2hhx", $0) }.joined()
        print("[PUSH DEBUG] Successfully registered for remote notifications. Device token: \(tokenString)")
        
        // Forward the token to our notification service
        NotificationService.shared.registerDeviceToken(deviceToken)
    }
    
    func application(_ application: UIApplication, didFailToRegisterForRemoteNotificationsWithError error: Error) {
        // Called when registration for remote notifications fails
        print("[PUSH DEBUG] Failed to register for remote notifications: \(error.localizedDescription)")
        print("[PUSH DEBUG] Error details: \(error)")
    }
    
<<<<<<< HEAD
    // Handle push notifications that arrived while the app was in the background
    func application(_ application: UIApplication, didReceiveRemoteNotification userInfo: [AnyHashable: Any], fetchCompletionHandler completionHandler: @escaping (UIBackgroundFetchResult) -> Void) {
        
        // Check if this notification is for cache invalidation
        if let type = userInfo["type"] as? String {
            switch type {
            case "friend-updated", "friend-accepted":
                // Someone accepted a friend request or updated their profile
                Task {
                    await AppCache.shared.refreshFriends()
                    completionHandler(.newData)
                }
                return
                
            case "event-updated":
                // An event was updated
                Task {
                    await AppCache.shared.refreshEvents()
                    completionHandler(.newData)
                }
                return
                
            default:
                break
            }
        }
        
        // Process standard notification if not a cache invalidation notification
        NotificationService.shared.handleNotification(userInfo: userInfo)
=======
    // Handle push notifications received when app is in background
    func application(_ application: UIApplication, didReceiveRemoteNotification userInfo: [AnyHashable : Any], fetchCompletionHandler completionHandler: @escaping (UIBackgroundFetchResult) -> Void) {
        print("[PUSH DEBUG] Remote notification received with app in background/inactive state")
        print("[PUSH DEBUG] Notification payload: \(userInfo)")
        
        handleReceivedNotification(userInfo)
>>>>>>> 48062be5
        completionHandler(.newData)
    }
    
    // Handle notification data
    private func handleReceivedNotification(_ userInfo: [AnyHashable: Any]) {
        print("[PUSH DEBUG] Processing notification: \(userInfo)")
        
        // Forward to our notification service
        NotificationService.shared.handleNotification(userInfo: userInfo)
    }
}

// Extend the CustomAppDelegate to handle notification events
extension CustomAppDelegate: UNUserNotificationCenterDelegate {
    // This function lets us do something when the user interacts with a notification
    func userNotificationCenter(_ center: UNUserNotificationCenter, didReceive response: UNNotificationResponse) async {
        // Get the notification data
        let userInfo = response.notification.request.content.userInfo
        print("[PUSH DEBUG] User interacted with notification: \(response.notification.request.content.title)")
        print("[PUSH DEBUG] Notification action: \(response.actionIdentifier)")
        print("[PUSH DEBUG] Notification userInfo: \(userInfo)")
        
        // Process the notification based on its type
        handleReceivedNotification(userInfo)
    }
    
    // This function allows us to view notifications with the app in the foreground
    func userNotificationCenter(_ center: UNUserNotificationCenter, willPresent notification: UNNotification) async -> UNNotificationPresentationOptions {
        print("[PUSH DEBUG] Will present notification in foreground: \(notification.request.content.title)")
        print("[PUSH DEBUG] Notification userInfo: \(notification.request.content.userInfo)")
        
        // These options are used when displaying a notification with the app in the foreground
        return [.badge, .banner, .list, .sound]
    }
} <|MERGE_RESOLUTION|>--- conflicted
+++ resolved
@@ -38,9 +38,10 @@
         print("[PUSH DEBUG] Error details: \(error)")
     }
     
-<<<<<<< HEAD
     // Handle push notifications that arrived while the app was in the background
     func application(_ application: UIApplication, didReceiveRemoteNotification userInfo: [AnyHashable: Any], fetchCompletionHandler completionHandler: @escaping (UIBackgroundFetchResult) -> Void) {
+        print("[PUSH DEBUG] Remote notification received with app in background/inactive state")
+        print("[PUSH DEBUG] Notification payload: \(userInfo)")
         
         // Check if this notification is for cache invalidation
         if let type = userInfo["type"] as? String {
@@ -68,14 +69,6 @@
         
         // Process standard notification if not a cache invalidation notification
         NotificationService.shared.handleNotification(userInfo: userInfo)
-=======
-    // Handle push notifications received when app is in background
-    func application(_ application: UIApplication, didReceiveRemoteNotification userInfo: [AnyHashable : Any], fetchCompletionHandler completionHandler: @escaping (UIBackgroundFetchResult) -> Void) {
-        print("[PUSH DEBUG] Remote notification received with app in background/inactive state")
-        print("[PUSH DEBUG] Notification payload: \(userInfo)")
-        
-        handleReceivedNotification(userInfo)
->>>>>>> 48062be5
         completionHandler(.newData)
     }
     
